--- conflicted
+++ resolved
@@ -2055,19 +2055,13 @@
 
     if config["provider"]["linux_s390x"] in {"default", "native"}:
         config["provider"]["linux_s390x"] = ["travis"]
-
+    
+    config["pinned_packages"] = conda_build.utils.ensure_list(
+        config["pinned_packages"]
+    )
     config["remote_ci_setup"] = _santize_remote_ci_setup(
         config["remote_ci_setup"]
     )
-<<<<<<< HEAD
-    config["remote_ci_setup_names"] = [
-        MatchSpec(pkg.strip('"').strip("'")).name
-        for pkg in config["remote_ci_setup"]
-    ]
-    config["pinned_packages"] = conda_build.utils.ensure_list(
-        config["pinned_packages"]
-    )
-=======
     if config["conda_install_tool"] == "conda":
         config["remote_ci_setup_update"] = [
             MatchSpec(pkg.strip('"').strip("'")).name
@@ -2075,7 +2069,6 @@
         ]
     else:
         config["remote_ci_setup_update"] = config["remote_ci_setup"]
->>>>>>> 2a082a7f
 
     # Older conda-smithy versions supported this with only one
     # entry. To avoid breakage, we are converting single elements
