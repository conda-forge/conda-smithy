from __future__ import print_function, unicode_literals

import glob
from itertools import product
import os
import subprocess
import textwrap
import yaml
import warnings
from collections import OrderedDict
import copy

import conda_build.api
import conda_build.utils
import conda_build.variants
import conda_build.conda_interface
from jinja2 import Environment, FileSystemLoader

from conda_smithy.feedstock_io import (
    set_exe_file,
    write_file,
    remove_file,
    copy_file,
)
from . import __version__

conda_forge_content = os.path.abspath(os.path.dirname(__file__))


def package_key(config, used_loop_vars, subdir):
    # get the build string from whatever conda-build makes of the configuration
    build_vars = ''.join([k + str(config[k][0]) for k in sorted(list(used_loop_vars))])
    key = []
    # kind of a special case.  Target platform determines a lot of output behavior, but may not be
    #    explicitly listed in the recipe.
    tp = config.get('target_platform')
    if tp and isinstance(tp, list):
        tp = tp[0]
    if tp and tp != subdir and 'target_platform' not in build_vars:
        build_vars += 'target-' + tp
    if build_vars:
        key.append(build_vars)
    key = "-".join(key)
    return key


def copytree(src, dst, ignore=(), root_dst=None):
    """This emulates shutil.copytree, but does so with our git file tracking, so that the new files
    are added to the repo"""
    if root_dst is None:
        root_dst = dst
    for item in os.listdir(src):
        s = os.path.join(src, item)
        d = os.path.join(dst, item)
        if os.path.relpath(d, root_dst) in ignore:
            continue
        elif os.path.isdir(s):
            if not os.path.exists(d):
                os.makedirs(d)
            copytree(s, d, ignore, root_dst=root_dst)
        else:
            copy_file(s, d)


def merge_list_of_dicts(list_of_dicts):
    squished_dict = OrderedDict()
    for idict in list_of_dicts:
        for key, val in idict.items():
            if key not in squished_dict:
                squished_dict[key] = []
            squished_dict[key].extend(val)
    return squished_dict


def argsort(seq):
    return sorted(range(len(seq)), key=seq.__getitem__)


def sort_config(config, zip_key_groups):
    groups = copy.deepcopy(zip_key_groups)
    for i, group in enumerate(groups):
        groups[i] = [pkg for pkg in group if pkg in config.keys()]
    groups = [group for group in groups if group]

    sorting_order = {}
    for group in groups:
        if not group:
            continue
        list_of_values = []
        for idx in range(len(config[group[0]])):
            values = []
            for key in group:
                values.append(config[key][idx])
            list_of_values.append(tuple(values))

        order = argsort(list_of_values)
        for key in group:
            sorting_order[key] = order

    for key, value in config.items():
        if isinstance(value, (list, set, tuple)):
            val = list(value)
            if key in sorting_order:
                config[key] = [val[i] for i in sorting_order[key]]
            else:
                config[key] = sorted(val)
        if key == "pin_run_as_build":
            p = OrderedDict()
            for pkg in sorted(list(value.keys())):
                pkg_pins = value[pkg]
                d = OrderedDict()
                for pin in list(reversed(sorted(pkg_pins.keys()))):
                    d[pin] = pkg_pins[pin]
                p[pkg] = d
            config[key] = p


def break_up_top_level_values(top_level_keys, squished_variants):
    """top-level values make up CI configurations.  We need to break them up
    into individual files."""

    accounted_for_keys = set()

    # handle grouping from zip_keys for everything in conform_dict
    zip_key_groups = []
    if 'zip_keys' in squished_variants:
        zip_key_groups = squished_variants['zip_keys']
        if zip_key_groups and not isinstance(zip_key_groups[0], list):
            zip_key_groups = [zip_key_groups]
    zipped_configs = []
    top_level_dimensions = []
    for key in top_level_keys:
        if key in accounted_for_keys:
            # remove the used variables from the collection of all variables - we have them in the
            #    other collections now
            continue
        if any(key in group for group in zip_key_groups):
            for group in zip_key_groups:
                if key in group:
                    accounted_for_keys.update(set(group))
                    # create a list of dicts that represent the different permutations that are
                    #    zipped together.  Each dict in this list will be a different top-level
                    #    config in its own file

                    zipped_config = []
                    top_level_config_dict = OrderedDict()
                    for idx, variant_key in enumerate(squished_variants[key]):
                        top_level_config = []
                        for k in group:
                            if k in top_level_keys:
                                top_level_config.append(squished_variants[k][idx])
                        top_level_config = tuple(top_level_config)
                        if top_level_config not in top_level_config_dict:
                            top_level_config_dict[top_level_config] = []
                        top_level_config_dict[top_level_config].append({k: [squished_variants[k][idx]] for k in group})
                    # merge dicts with the same `key` if `key` is repeated in the group.
                    for _, variant_key_val in top_level_config_dict.items():
                        squished_dict = merge_list_of_dicts(variant_key_val)
                        zipped_config.append(squished_dict)
                    zipped_configs.append(zipped_config)
                    for k in group:
                        del squished_variants[k]
                    break

        else:
            # dimension slice is just this one variable, all other dimensions keep their variability
            top_level_dimensions.append([{key: [val]} for val in squished_variants[key]])
            del squished_variants[key]

    configs = []
    dimensions = []

    # sort values so that the diff doesn't show randomly changing order

    if 'zip_keys' in squished_variants:
        zip_key_groups = squished_variants['zip_keys']

    sort_config(squished_variants, zip_key_groups)

    for zipped_config in zipped_configs:
        for config in zipped_config:
            sort_config(config, zip_key_groups)

    if top_level_dimensions:
        dimensions.extend(top_level_dimensions)
    if zipped_configs:
        dimensions.extend(zipped_configs)
    if squished_variants:
        dimensions.append([squished_variants])
    for permutation in product(*dimensions):
        config = dict()
        for perm in permutation:
            config.update(perm)
        configs.append(config)

    return configs


def _package_var_name(pkg):
    return pkg.replace('-', '_')


def _trim_unused_zip_keys(all_used_vars):
    """Remove unused keys in zip_keys sets, so that they don't cause unnecessary missing value
    errors"""
    groups = all_used_vars.get('zip_keys', [])
    if groups and not any(isinstance(groups[0], obj) for obj in (list, tuple)):
        groups = [groups]
    used_groups = []
    for group in groups:
        used_keys_in_group = [k for k in group if k in all_used_vars]
        if len(used_keys_in_group) > 1:
            used_groups.append(used_keys_in_group)
    if used_groups:
        all_used_vars['zip_keys'] = used_groups
    elif 'zip_keys' in all_used_vars:
        del all_used_vars['zip_keys']


def _trim_unused_pin_run_as_build(all_used_vars):
    """Remove unused keys in pin_run_as_build sets"""
    pkgs = all_used_vars.get('pin_run_as_build', {})
    used_pkgs = {}
    if pkgs:
        for key in pkgs.keys():
            if _package_var_name(key) in all_used_vars:
                used_pkgs[key] = pkgs[key]
    if used_pkgs:
        all_used_vars['pin_run_as_build'] = used_pkgs
    elif 'pin_run_as_build' in all_used_vars:
        del all_used_vars['pin_run_as_build']


def _collapse_subpackage_variants(list_of_metas):
    """Collapse all subpackage node variants into one aggregate collection of used variables

    We get one node per output, but a given recipe can have multiple outputs.  Each output
    can have its own used_vars, and we must unify all of the used variables for all of the
    outputs"""

    # things we consider "top-level" are things that we loop over with CI jobs.  We don't loop over
    #     outputs with CI jobs.
    top_level_loop_vars = set()

    all_used_vars = set()
    all_variants = set()

    for meta in list_of_metas:
        all_used_vars.update(meta.get_used_vars())
        all_variants.update(conda_build.utils.HashableDict(v) for v in meta.config.variants)
        all_variants.add(conda_build.utils.HashableDict(meta.config.variant))

    top_level_loop_vars = list_of_metas[0].get_used_loop_vars(force_top_level=True)
    top_level_vars = list_of_metas[0].get_used_vars(force_top_level=True)
    if 'target_platform' in all_used_vars:
        top_level_loop_vars.add('target_platform')

    # this is the initial collection of all variants before we discard any.  "Squishing"
    #     them is necessary because the input form is already broken out into one matrix
    #     configuration per item, and we want a single dict, with each key representing many values
    squished_input_variants = conda_build.variants.list_of_dicts_to_dict_of_lists(
        list_of_metas[0].config.input_variants)
    squished_used_variants = conda_build.variants.list_of_dicts_to_dict_of_lists(list(all_variants))

    # these are variables that only occur in the top level, and thus won't show up as loops in the
    #     above collection of all variants.  We need to transfer them from the input_variants.
    preserve_top_level_loops = set(top_level_loop_vars) - set(all_used_vars)

    # Add in some variables that should always be preserved
    always_keep_keys = set(('zip_keys', 'pin_run_as_build', 'MACOSX_DEPLOYMENT_TARGET',
<<<<<<< HEAD
                            'macos_min_version', 'macos_machine',
                            'channel_sources', 'channel_targets', 'docker_image', 'build_number_decrement'))
=======
                            'macos_min_version', 'macos_machine', 'channel_sources', 'channel_targets'))
>>>>>>> d24570ac
    all_used_vars.update(always_keep_keys)
    all_used_vars.update(top_level_vars)

    used_key_values = {key: squished_input_variants[key]
                       for key in all_used_vars if key in squished_input_variants}

    for k, v in squished_used_variants.items():
        if k in all_used_vars:
            used_key_values[k] = v

    for k in preserve_top_level_loops:
        used_key_values[k] = squished_input_variants[k]

    _trim_unused_zip_keys(used_key_values)
    _trim_unused_pin_run_as_build(used_key_values)

    # to deduplicate potentially zipped keys, we blow out the collection of variables, then
    #     do a set operation, then collapse it again

    used_key_values = conda_build.variants.dict_of_lists_to_list_of_dicts(
        used_key_values, extend_keys={'zip_keys', 'pin_run_as_build',
                                      'ignore_version', 'ignore_build_only_deps'})
    used_key_values = set(conda_build.utils.HashableDict(variant) for variant in used_key_values)
    used_key_values = conda_build.variants.list_of_dicts_to_dict_of_lists(list(used_key_values))

    _trim_unused_zip_keys(used_key_values)
    _trim_unused_pin_run_as_build(used_key_values)

    return break_up_top_level_values(top_level_loop_vars, used_key_values), top_level_loop_vars


def _yaml_represent_ordereddict(yaml_representer, data):
    # represent_dict processes dict-likes with a .sort() method or plain iterables of key-value
    #     pairs. Only for the latter it never sorts and retains the order of the OrderedDict.
    return yaml.representer.SafeRepresenter.represent_dict(yaml_representer, data.items())


def finalize_config(config, platform):
    """Specialized handling to deal with the dual compiler output state.
    In a future state this SHOULD go away"""
    # TODO: REMOVE WHEN NO LONGER NEEDED
    if platform in {'linux', 'osx'}:
        if len({'c_compiler', 'cxx_compiler', 'fortran_compiler'} & set(config.keys())):
            # we have a compiled source here so the zip should take care of things appropriately
            pass
        else:
            try:
                # prefer to build with the newer compiler image, This ensures that for things that don't declare they need
                # compilers, they will fail
                config['docker_image'] = [config['docker_image'][-1]]
            except KeyError:
                config['docker_image'] = ['condaforge/linux-anvil']

            try:
                config['channel_sources'] = [config['channel_sources'][0]]
            except KeyError:
                config['channel_sources'] = ['conda-forge,defaults']

            try:
                config['channel_targets'] = [config['channel_targets'][0]]
            except KeyError:
                config['channel_targets'] = ['conda-forge main']

            try:
                config['build_number_decrement'] = [config['build_number_decrement'][-1]]
            except KeyError:
                config['build_number_decrement'] = ['0']

    return config


def dump_subspace_config_files(metas, root_path, platform):
    """With conda-build 3, it handles the build matrix.  We take what it spits out, and write a
    config.yaml file for each matrix entry that it spits out.  References to a specific file
    replace all of the old environment variables that specified a matrix entry."""

    # identify how to break up the complete set of used variables.  Anything considered
    #     "top-level" should be broken up into a separate CI job.

    configs, top_level_loop_vars = _collapse_subpackage_variants(metas)

    # get rid of the special object notation in the yaml file for objects that we dump
    yaml.add_representer(set, yaml.representer.SafeRepresenter.represent_list)
    yaml.add_representer(tuple, yaml.representer.SafeRepresenter.represent_list)
    yaml.add_representer(OrderedDict, _yaml_represent_ordereddict)

    result = []
    for config in configs:
        config_name = '{}_{}'.format(platform, package_key(config, top_level_loop_vars,
                                                           metas[0].config.subdir))
        out_folder = os.path.join(root_path, '.ci_support')
        out_path = os.path.join(out_folder, config_name) + '.yaml'
        if not os.path.isdir(out_folder):
            os.makedirs(out_folder)

        config = finalize_config(config, platform)
        with write_file(out_path) as f:
            yaml.dump(config, f, default_flow_style=False)
        target_platform = config.get("target_platform", [platform])[0]
        result.append((config_name, target_platform))
    return sorted(result)


def _get_fast_finish_script(provider_name, forge_config, forge_dir, fast_finish_text):
    get_fast_finish_script = ""
    fast_finish_script = ""
    tooling_branch = 'branch2.0'

    cfbs_fpath = os.path.join(forge_dir, 'recipe', 'ff_ci_pr_build.py')
    if provider_name == 'appveyor':
        if os.path.exists(cfbs_fpath):
            fast_finish_script = "{recipe_dir}\\ff_ci_pr_build".format(
                recipe_dir=forge_config["recipe_dir"])
        else:
            get_fast_finish_script = '''powershell -Command "(New-Object Net.WebClient).DownloadFile('https://raw.githubusercontent.com/conda-forge/conda-forge-ci-setup-feedstock/{branch}/recipe/conda_forge_ci_setup/ff_ci_pr_build.py', 'ff_ci_pr_build.py')"'''  # NOQA
            fast_finish_script += "ff_ci_pr_build"
            fast_finish_text += "del {fast_finish_script}.py"

        fast_finish_text = fast_finish_text.format(
            get_fast_finish_script=get_fast_finish_script.format(branch=tooling_branch),
            fast_finish_script=fast_finish_script,
        )

        fast_finish_text = fast_finish_text.strip()
        fast_finish_text = fast_finish_text.replace("\n", "\n        ")
    else:
        # If the recipe supplies its own ff_ci_pr_build.py script,
        # we use it instead of the global one.
        if os.path.exists(cfbs_fpath):
            get_fast_finish_script += "cat {recipe_dir}/ff_ci_pr_build.py".format(
                recipe_dir=forge_config["recipe_dir"])
        else:
            get_fast_finish_script += "curl https://raw.githubusercontent.com/conda-forge/conda-forge-ci-setup-feedstock/{branch}/recipe/conda_forge_ci_setup/ff_ci_pr_build.py"  # NOQA

        fast_finish_text = fast_finish_text.format(
            get_fast_finish_script=get_fast_finish_script.format(branch=tooling_branch)
        )

        fast_finish_text = fast_finish_text.strip()
    return fast_finish_text


def _render_ci_provider(provider_name, jinja_env, forge_config, forge_dir, platforms, archs,
                        fast_finish_text, platform_target_path, platform_template_file,
                        platform_specific_setup, keep_noarchs=None, extra_platform_files={}):

    if keep_noarchs is None:
        keep_noarchs = [False]*len(platforms)

    metas_list_of_lists = []
    enable_platform = [False]*len(platforms)
    for i, (platform, arch, keep_noarch) in enumerate(zip(platforms, archs, keep_noarchs)):
        metas = conda_build.api.render(os.path.join(forge_dir, 'recipe'),
                                   exclusive_config_file=forge_config['exclusive_config_file'],
                                   platform=platform, arch=arch,
                                   permit_undefined_jinja=True, finalize=False,
                                   bypass_env_check=True,
                                   channel_urls=forge_config.get('channels', {}).get('sources', []))
        # render returns some download & reparsing info that we don't care about
        metas = [m for m, _, _ in metas]

        if not keep_noarch:
            to_delete = []
            for idx, meta in enumerate(metas):
                if meta.noarch:
                    # do not build noarch, including noarch: python, packages on Travis CI.
                    to_delete.append(idx)
            for idx in reversed(to_delete):
                del metas[idx]

        for meta in metas:
            if not meta.skip():
                enable_platform[i] = True
        metas_list_of_lists.append(metas)

    if os.path.isdir(os.path.join(forge_dir, '.ci_support')):
        configs = glob.glob(os.path.join(forge_dir, '.ci_support',
                                         '{}_*'.format(provider_name)))
        for config in configs:
            remove_file(config)

        for platform in platforms:
            configs = glob.glob(os.path.join(forge_dir, '.ci_support',
                                             '{}_*'.format(platform)))
            for config in configs:
                remove_file(config)

    if not any(enable_platform):
        # There are no cases to build (not even a case without any special
        # dependencies), so remove the run_docker_build.sh if it exists.
        forge_config[provider_name]["enabled"] = False

        target_fnames = [platform_target_path]
        if extra_platform_files:
            for val in extra_platform_files.values():
                target_fnames.extend(val)
        for each_target_fname in target_fnames:
            remove_file(each_target_fname)
    else:
        forge_config[provider_name]["enabled"] = True
        fancy_name = {'linux': 'Linux', 'osx': 'OSX', 'win': 'Windows'}
        fancy_platforms = []

        configs = []
        for metas, platform, enable in zip(metas_list_of_lists, platforms, enable_platform):
            if enable:
                configs.extend(dump_subspace_config_files(metas, forge_dir, platform))
                forge_config[platform]["enabled"] = True
                fancy_platforms.append(fancy_name[platform])
            elif platform in extra_platform_files:
                    for each_target_fname in extra_platform_files[platform]:
                        remove_file(each_target_fname)

        for key in extra_platform_files.keys():
            if key != 'common' and key not in platforms:
                for each_target_fname in extra_platform_files[key]:
                    remove_file(each_target_fname)

        forge_config[provider_name]["platforms"] = ','.join(fancy_platforms)

        forge_config['configs'] = configs

        forge_config['fast_finish'] = _get_fast_finish_script(provider_name,
                                                              forge_dir=forge_dir,
                                                              forge_config=forge_config,
                                                              fast_finish_text=fast_finish_text)

        # If the recipe supplies its own upload_or_check_non_existence.py upload script,
        # we use it instead of the global one.
        upload_fpath = os.path.join(forge_dir, 'recipe',
                                    'upload_or_check_non_existence.py')
        if os.path.exists(upload_fpath):
            if provider_name == "circle":
                forge_config['upload_script'] = (
                    "/home/conda/recipe_root/upload_or_check_non_existence.py"
                )
            elif provider_name == "travis":
                forge_config['upload_script'] = (
                    "{}/upload_or_check_non_existence.py".format(forge_config["recipe_dir"])
                )
            else:
                forge_config['upload_script'] = (
                    "{}\\upload_or_check_non_existence.py".format(forge_config["recipe_dir"])
                )
        else:
            forge_config['upload_script'] = "upload_or_check_non_existence"

        # hook for extending with whatever platform specific junk we need.
        #     Function passed in as argument
        for platform, enable in zip(platforms, enable_platform):
            if enable:
                platform_specific_setup(jinja_env=jinja_env, forge_dir=forge_dir,
                                    forge_config=forge_config, platform=platform)

        template = jinja_env.get_template(platform_template_file)
        with write_file(platform_target_path) as fh:
            fh.write(template.render(**forge_config))

    # circleci needs a placeholder file of sorts - always write the output, even if no metas
    if provider_name == 'circle':
        template = jinja_env.get_template(platform_template_file)
        with write_file(platform_target_path) as fh:
            fh.write(template.render(**forge_config))
    return forge_config


def _circle_specific_setup(jinja_env, forge_config, forge_dir, platform):
    # If the recipe supplies its own run_conda_forge_build_setup script_linux,
    # we use it instead of the global one.
    if platform == 'linux':
        cfbs_fpath = os.path.join(forge_dir, 'recipe', 'run_conda_forge_build_setup_linux')
    else:
        cfbs_fpath = os.path.join(forge_dir, 'recipe', 'run_conda_forge_build_setup_osx')

    build_setup = ""
    if os.path.exists(cfbs_fpath):
        if platform == 'linux':
            build_setup += textwrap.dedent("""\
                # Overriding global run_conda_forge_build_setup_linux with local copy.
                source /home/conda/recipe_root/run_conda_forge_build_setup_linux

            """)
        else:
            build_setup += textwrap.dedent("""\
                # Overriding global run_conda_forge_build_setup_osx with local copy.
                source {recipe_dir}/run_conda_forge_build_setup_osx
            """.format(recipe_dir=forge_config["recipe_dir"]))
    else:
        build_setup += textwrap.dedent("""\
            source run_conda_forge_build_setup

        """)

    if platform == 'linux':
        # If there is a "yum_requirements.txt" file in the recipe, we honour it.
        yum_requirements_fpath = os.path.join(forge_dir, 'recipe',
                                              'yum_requirements.txt')
        if os.path.exists(yum_requirements_fpath):
            with open(yum_requirements_fpath) as fh:
                requirements = [line.strip() for line in fh
                                if line.strip() and not line.strip().startswith('#')]
            if not requirements:
                raise ValueError("No yum requirements enabled in the "
                                 "yum_requirements.txt, please remove the file "
                                 "or add some.")
            build_setup += textwrap.dedent("""\

                # Install the yum requirements defined canonically in the
                # "recipe/yum_requirements.txt" file. After updating that file,
                # run "conda smithy rerender" and this line will be updated
                # automatically.
                /usr/bin/sudo -n yum install -y {}


            """.format(' '.join(requirements)))

    forge_config['build_setup'] = build_setup

    if platform == 'linux':
        run_file_name = 'run_docker_build'
    else:
        run_file_name = 'run_osx_build'

    # TODO: Conda has a convenience for accessing nested yaml content.
    template_files = [
        '{}.sh.tmpl'.format(run_file_name),
        'fast_finish_ci_pr_build.sh.tmpl',
        'update_condarc.py.tmpl',
        'upload_package.py.tmpl',
    ]

    if platform == 'linux':
        template_files.append('build_steps.sh.tmpl')

<<<<<<< HEAD
    _render_template_exe_files(forge_config=forge_config,
                               target_dir=os.path.join(forge_dir, '.circleci'),
                               jinja_env=jinja_env,
                               template_files=template_files)
=======
    _render_tempate_exe_files(forge_config=forge_config,
                              target_dir=os.path.join(forge_dir, '.circleci'),
                              jinja_env=jinja_env,
                              template_files=template_files)
>>>>>>> d24570ac

    # Fix permission of other shell files.
    target_fnames = [
        os.path.join(forge_dir, '.circleci', 'checkout_merge_commit.sh'),
    ]
    for target_fname in target_fnames:
        set_exe_file(target_fname, True)


def _get_platforms_of_provider(provider, forge_config):
    platforms = []
    keep_noarchs = []
    archs = []
    for platform in ['linux', 'osx', 'win']:
        if forge_config['provider'][platform] == provider:
            platforms.append(platform)
            if platform == 'linux':
                keep_noarchs.append(True)
            else:
                keep_noarchs.append(False)
            archs.append('64')
    return platforms, archs, keep_noarchs


def render_circle(jinja_env, forge_config, forge_dir):
    target_path = os.path.join(forge_dir, '.circleci', 'config.yml')
    template_filename = 'circle.yml.tmpl'
    fast_finish_text = textwrap.dedent("""\
            {get_fast_finish_script} | \\
                 python - -v --ci "circle" "${{CIRCLE_PROJECT_USERNAME}}/${{CIRCLE_PROJECT_REPONAME}}" "${{CIRCLE_BUILD_NUM}}" "${{CIRCLE_PR_NUMBER}}"
        """)  # NOQA
    extra_platform_files = {
        'common': [
            os.path.join(forge_dir, '.circleci', 'checkout_merge_commit.sh'),
            os.path.join(forge_dir, '.circleci', 'fast_finish_ci_pr_build.sh'),
            os.path.join(forge_dir, '.circleci', 'update_condarc.py'),
            os.path.join(forge_dir, '.circleci', 'upload_package.py'),
        ],
        'linux': [
            os.path.join(forge_dir, '.circleci', 'run_docker_build.sh'),
            os.path.join(forge_dir, '.circleci', 'build_steps.sh'),
        ],
        'osx': [
            os.path.join(forge_dir, '.circleci', 'run_osx_build.sh'),
        ]
    }

    platforms, archs, keep_noarchs = _get_platforms_of_provider('circle', forge_config)

    return _render_ci_provider('circle', jinja_env=jinja_env, forge_config=forge_config,
                               forge_dir=forge_dir, platforms=platforms, archs=archs,
                               fast_finish_text=fast_finish_text, platform_target_path=target_path,
                               platform_template_file=template_filename,
                               platform_specific_setup=_circle_specific_setup, keep_noarchs=keep_noarchs,
                               extra_platform_files=extra_platform_files)


def _travis_specific_setup(jinja_env, forge_config, forge_dir, platform):
    build_setup = ""
    # If the recipe supplies its own run_conda_forge_build_setup script_osx,
    # we use it instead of the global one.
    cfbs_fpath = os.path.join(forge_dir, 'recipe', 'run_conda_forge_build_setup_osx')
    if os.path.exists(cfbs_fpath):
        build_setup += textwrap.dedent("""\
            # Overriding global run_conda_forge_build_setup_osx with local copy.
            source {recipe_dir}/run_conda_forge_build_setup_osx
        """.format(recipe_dir=forge_config["recipe_dir"]))
    else:
        build_setup += textwrap.dedent("""\
            source run_conda_forge_build_setup
        """)

    # TODO: Conda has a convenience for accessing nested yaml content.
    template_files = [
        'update_condarc.py.tmpl',
        'upload_package.py.tmpl',
    ]

    _render_tempate_exe_files(forge_config=forge_config,
                              target_dir=os.path.join(forge_dir, '.travis'),
                              jinja_env=jinja_env,
                              template_files=template_files)

    build_setup = build_setup.strip()
    build_setup = build_setup.replace("\n", "\n      ")
    forge_config['build_setup'] = build_setup


<<<<<<< HEAD
def _render_template_exe_files(forge_config, target_dir, jinja_env, template_files):
=======
def _render_tempate_exe_files(forge_config, target_dir, jinja_env, template_files):
>>>>>>> d24570ac
    for template_file in template_files:
        template = jinja_env.get_template(template_file)
        target_fname = os.path.join(target_dir, template_file[:-len('.tmpl')])
        with write_file(target_fname) as fh:
            fh.write(template.render(**forge_config))
        # Fix permission of template shell files
        set_exe_file(target_fname, True)


def render_travis(jinja_env, forge_config, forge_dir):
    target_path = os.path.join(forge_dir, '.travis.yml')
    template_filename = 'travis.yml.tmpl'
    fast_finish_text = textwrap.dedent("""\
        ({get_fast_finish_script} | \\
                  python - -v --ci "travis" "${{TRAVIS_REPO_SLUG}}" "${{TRAVIS_BUILD_NUMBER}}" "${{TRAVIS_PULL_REQUEST}}") || exit 1
    """)

    platforms, archs, keep_noarchs = _get_platforms_of_provider('travis', forge_config)
    extra_platform_files = {
        'common': [
            os.path.join(forge_dir, '.travis', 'update_condarc.py'),
            os.path.join(forge_dir, '.travis', 'upload_package.py'),
        ]
    }

    return _render_ci_provider('travis', jinja_env=jinja_env, forge_config=forge_config,
                               forge_dir=forge_dir, platforms=platforms, archs=archs,
                               fast_finish_text=fast_finish_text, platform_target_path=target_path,
                               platform_template_file=template_filename, keep_noarchs=keep_noarchs,
                               platform_specific_setup=_travis_specific_setup,
                               extra_platform_files=extra_platform_files)


def _appveyor_specific_setup(jinja_env, forge_config, forge_dir, platform):
    build_setup = ""
    # If the recipe supplies its own run_conda_forge_build_setup_win.bat script,
    # we use it instead of the global one.
    cfbs_fpath = os.path.join(forge_dir, 'recipe', 'run_conda_forge_build_setup_win.bat')
    if os.path.exists(cfbs_fpath):
        build_setup += textwrap.dedent("""\
            # Overriding global run_conda_forge_build_setup_win with local copy.
            {recipe_dir}\\run_conda_forge_build_setup_win
        """.format(recipe_dir=forge_config["recipe_dir"]))
    else:
        build_setup += textwrap.dedent("""\

            run_conda_forge_build_setup
        """)

    build_setup = build_setup.rstrip()
    build_setup = build_setup.replace("\n", "\n    - cmd: ")
    build_setup = build_setup.lstrip()

    forge_config['build_setup'] = build_setup


def render_appveyor(jinja_env, forge_config, forge_dir):
    target_path = os.path.join(forge_dir, '.appveyor.yml')
    fast_finish_text = textwrap.dedent("""\
            {get_fast_finish_script}
            {fast_finish_script} -v --ci "appveyor" "%APPVEYOR_ACCOUNT_NAME%/%APPVEYOR_PROJECT_SLUG%" "%APPVEYOR_BUILD_NUMBER%" "%APPVEYOR_PULL_REQUEST_NUMBER%"
        """)
    template_filename = 'appveyor.yml.tmpl'

    platforms, archs, keep_noarchs = _get_platforms_of_provider('appveyor', forge_config)

    return _render_ci_provider('appveyor', jinja_env=jinja_env, forge_config=forge_config,
                               forge_dir=forge_dir, platforms=platforms, archs=archs,
                               fast_finish_text=fast_finish_text, platform_target_path=target_path,
                               platform_template_file=template_filename, keep_noarchs=keep_noarchs,
                               platform_specific_setup=_appveyor_specific_setup)


def render_README(jinja_env, forge_config, forge_dir):
    # we only care about the first metadata object for sake of readme
    metas = conda_build.api.render(os.path.join(forge_dir, 'recipe'),
                                  exclusive_config_file=forge_config['exclusive_config_file'],
                                  permit_undefined_jinja=True, finalize=False,
                                  bypass_env_check=True, trim_skip=False)
    template = jinja_env.get_template('README.md.tmpl')
    target_fname = os.path.join(forge_dir, 'README.md')
    forge_config['noarch_python'] = all(meta[0].noarch for meta in metas)
    forge_config['package'] = metas[0][0]
    forge_config['package_name'] = metas[0][0].meta['extra']['parent_recipe']['name']
    forge_config['outputs'] = sorted(list(OrderedDict((meta[0].name(), None) for meta in metas)))
    with write_file(target_fname) as fh:
        fh.write(template.render(**forge_config))


def copy_feedstock_content(forge_dir):
    feedstock_content = os.path.join(conda_forge_content,
                                     'feedstock_content')
    copytree(
        feedstock_content,
        forge_dir,
        'README'
    )


def _load_forge_config(forge_dir, exclusive_config_file):
    config = {'docker': {'executable': 'docker',
                         'image': 'condaforge/linux-anvil',
                         'command': 'bash'},
              'templates': {},
              'travis': {},
              'circle': {},
              'appveyor': {},
              'provider': {'linux': 'circle', 'osx': 'travis', 'win': 'appveyor'},
              'win': {'enabled': False},
              'osx': {'enabled': False},
              'linux': {'enabled': False},
              # Compiler stack environment variable
              'compiler_stack': 'comp4',
              'channels': {'sources': ['conda-forge', 'defaults'],
                           'targets': [['conda-forge', 'main']]},
              'github': {'user_or_org': 'conda-forge',
                         'repo_name': '',
                         'branch_name': 'master'},
              'recipe_dir': 'recipe'}

    # An older conda-smithy used to have some files which should no longer exist,
    # remove those now.
    old_files = [
        'disabled_appveyor.yml',
        os.path.join('ci_support', 'upload_or_check_non_existence.py'),
        'circle.yml',
        'appveyor.yml',
        os.path.join('ci_support', 'checkout_merge_commit.sh'),
        os.path.join('ci_support', 'fast_finish_ci_pr_build.sh'),
        os.path.join('ci_support', 'run_docker_build.sh'),
        'LICENSE',
    ]
    for old_file in old_files:
        remove_file(os.path.join(forge_dir, old_file))

    forge_yml = os.path.join(forge_dir, "conda-forge.yml")
    if not os.path.exists(forge_yml):
        warnings.warn('No conda-forge.yml found. Assuming default options.')
    else:
        with open(forge_yml, "r") as fh:
            file_config = list(yaml.load_all(fh))[0] or {}

        # check for conda-smithy 2.x matrix which we can't auto-migrate
        # to conda_build_config
        if file_config.get('matrix') and not os.path.exists(
            os.path.join(forge_dir, 'recipe', 'conda_build_config.yaml')
        ):
            # FIXME: update docs URL
            raise ValueError(
                'Cannot rerender with matrix in conda-forge.yml.'
                ' Please migrate matrix to conda_build_config.yaml and try again.'
                ' See https://github.com/conda-forge/conda-smithy/wiki/Release-Notes-3.0.0.rc1'
                ' for more info.')

        # The config is just the union of the defaults, and the overriden
        # values.
        for key, value in file_config.items():
            # Deal with dicts within dicts.
            if isinstance(value, dict):
                config_item = config.setdefault(key, value)
                config_item.update(value)
            else:
                config[key] = value

    # Set the environment variable for the compiler stack
    os.environ['CF_COMPILER_STACK'] = config['compiler_stack']

    config['package'] = os.path.basename(forge_dir)
    if not config['github']['repo_name']:
        feedstock_name = os.path.basename(forge_dir)
        if not feedstock_name.endswith("-feedstock"):
            feedstock_name += "-feedstock"
        config['github']['repo_name'] = feedstock_name
    config['exclusive_config_file'] = exclusive_config_file
    return config


def check_version_uptodate(resolve, name, installed_version, error_on_warn):
    from conda_build.conda_interface import VersionOrder, MatchSpec
    available_versions = [pkg.version for pkg in resolve.get_pkgs(MatchSpec(name))]
    available_versions = sorted(available_versions, key=VersionOrder)
    most_recent_version = available_versions[-1]
    if installed_version is None:
        msg = "{} is not installed in root env.".format(name)
    elif VersionOrder(installed_version) < VersionOrder(most_recent_version):
        msg = "{} version in root env ({}) is out-of-date ({}).".format(
            name, installed_version, most_recent_version)
    else:
        return
    if error_on_warn:
        raise RuntimeError("{} Exiting.".format(msg))
    else:
        print(msg)


def commit_changes(forge_file_directory, commit, cs_ver, cfp_ver):
    if cfp_ver:
        msg = 'Re-rendered with conda-smithy {} and pinning {}'.format(cs_ver, cfp_ver)
    else:
        msg = 'Re-rendered with conda-smithy {}'.format(cs_ver)
    print(msg)

    is_git_repo = os.path.exists(os.path.join(forge_file_directory, ".git"))
    if is_git_repo:
        has_staged_changes = subprocess.call(
            [
                "git", "diff", "--cached", "--quiet", "--exit-code"
            ],
            cwd=forge_file_directory
        )
        if has_staged_changes:
            if commit:
                git_args = [
                    'git',
                    'commit',
                    '-m',
                    'MNT: {}'.format(msg)
                ]
                if commit == "edit":
                    git_args += [
                        '--edit',
                        '--status',
                        '--verbose'
                    ]
                subprocess.check_call(
                    git_args,
                    cwd=forge_file_directory
                )
                print("")
            else:
                print(
                    'You can commit the changes with:\n\n'
                    '    git commit -m "MNT: {}"\n'.format(msg)
                )
            print("These changes need to be pushed to github!\n")
        else:
            print("No changes made. This feedstock is up-to-date.\n")


def get_cfp_file_path(resolve=None, error_on_warn=True):
    if resolve is None:
        index = conda_build.conda_interface.get_index(channel_urls=['conda-forge'])
        resolve = conda_build.conda_interface.Resolve(index)

    installed_vers = conda_build.conda_interface.get_installed_version(
                            conda_build.conda_interface.root_dir, ["conda-forge-pinning"])
    cf_pinning_ver = installed_vers["conda-forge-pinning"]
    if cf_pinning_ver:
        check_version_uptodate(resolve, "conda-forge-pinning", cf_pinning_ver, error_on_warn)
    else:
        raise RuntimeError("Install conda-forge-pinning or edit conda-forge.yml")
    cf_pinning_file = os.path.join(conda_build.conda_interface.root_dir, "conda_build_config.yaml")
    if not os.path.exists(cf_pinning_file):
        raise RuntimeError("conda_build_config.yaml from conda-forge-pinning is missing")
    return cf_pinning_file, cf_pinning_ver


def main(forge_file_directory, no_check_uptodate, commit, exclusive_config_file):
    error_on_warn = False if no_check_uptodate else True
    index = conda_build.conda_interface.get_index(channel_urls=['conda-forge'])
    r = conda_build.conda_interface.Resolve(index)

    # Check that conda-smithy is up-to-date
    check_version_uptodate(r, "conda-smithy", __version__, error_on_warn)

    forge_dir = os.path.abspath(forge_file_directory)

    if exclusive_config_file is not None:
        exclusive_config_file = os.path.join(forge_dir, exclusive_config_file)
        if not os.path.exists(exclusive_config_file):
            raise RuntimeError("Given exclusive-config-file not found.")
        cf_pinning_ver = None
    else:
        exclusive_config_file, cf_pinning_ver = get_cfp_file_path(r, error_on_warn)

    config = _load_forge_config(forge_dir, exclusive_config_file)

    for each_ci in ["travis", "circle", "appveyor"]:
        if config[each_ci].pop("enabled", None):
            warnings.warn(
                "It is not allowed to set the `enabled` parameter for `%s`."
                " All CIs are enabled by default. To disable a CI, please"
                " add `skip: true` to the `build` section of `meta.yaml`"
                " and an appropriate selector so as to disable the build." \
                % each_ci
            )

    tmplt_dir = os.path.join(conda_forge_content, 'templates')
    # Load templates from the feedstock in preference to the smithy's templates.
    env = Environment(extensions=['jinja2.ext.do'],
                      loader=FileSystemLoader([os.path.join(forge_dir, 'templates'),
                                               tmplt_dir]))

    copy_feedstock_content(forge_dir)

    render_circle(env, config, forge_dir)
    render_travis(env, config, forge_dir)
    render_appveyor(env, config, forge_dir)
    render_README(env, config, forge_dir)

    if os.path.isdir(os.path.join(forge_dir, '.ci_support')):
        with write_file(os.path.join(forge_dir, '.ci_support', 'README')) as f:
            f.write("This file is automatically generated by conda-smithy.  To change "
                    "any matrix elements, you should change conda-smithy's input "
                    "conda_build_config.yaml and re-render the recipe, rather than editing "
                    "these files directly.")

    commit_changes(forge_file_directory, commit, __version__, cf_pinning_ver)


if __name__ == '__main__':
    import argparse
    parser = argparse.ArgumentParser(description=('Configure a feedstock given '
                                                  'a conda-forge.yml file.'))
    parser.add_argument('forge_file_directory',
                        help=('the directory containing the conda-forge.yml file '
                              'used to configure the feedstock'))

    args = parser.parse_args()
    main(args.forge_file_directory)<|MERGE_RESOLUTION|>--- conflicted
+++ resolved
@@ -268,12 +268,8 @@
 
     # Add in some variables that should always be preserved
     always_keep_keys = set(('zip_keys', 'pin_run_as_build', 'MACOSX_DEPLOYMENT_TARGET',
-<<<<<<< HEAD
                             'macos_min_version', 'macos_machine',
                             'channel_sources', 'channel_targets', 'docker_image', 'build_number_decrement'))
-=======
-                            'macos_min_version', 'macos_machine', 'channel_sources', 'channel_targets'))
->>>>>>> d24570ac
     all_used_vars.update(always_keep_keys)
     all_used_vars.update(top_level_vars)
 
@@ -608,17 +604,10 @@
     if platform == 'linux':
         template_files.append('build_steps.sh.tmpl')
 
-<<<<<<< HEAD
-    _render_template_exe_files(forge_config=forge_config,
-                               target_dir=os.path.join(forge_dir, '.circleci'),
-                               jinja_env=jinja_env,
-                               template_files=template_files)
-=======
     _render_tempate_exe_files(forge_config=forge_config,
                               target_dir=os.path.join(forge_dir, '.circleci'),
                               jinja_env=jinja_env,
                               template_files=template_files)
->>>>>>> d24570ac
 
     # Fix permission of other shell files.
     target_fnames = [
@@ -707,11 +696,7 @@
     forge_config['build_setup'] = build_setup
 
 
-<<<<<<< HEAD
 def _render_template_exe_files(forge_config, target_dir, jinja_env, template_files):
-=======
-def _render_tempate_exe_files(forge_config, target_dir, jinja_env, template_files):
->>>>>>> d24570ac
     for template_file in template_files:
         template = jinja_env.get_template(template_file)
         target_fname = os.path.join(target_dir, template_file[:-len('.tmpl')])
