appveyor:
  image: Visual Studio 2017
azure:
  build_id: null
  force: false
  free_disk_space: false
  max_parallel: 50
  project_id: 84710dde-1620-425b-80d0-4cf5baca359d
  project_name: feedstock-builds
  settings_linux:
    install_atl: false
    pool:
      vmImage: ubuntu-latest
    swapfile_size: 0GiB
    timeoutInMinutes: 360
    variables: {}
  settings_osx:
    install_atl: false
    pool:
      vmImage: macOS-13
    swapfile_size: null
    timeoutInMinutes: 360
    variables: {}
  settings_win:
    install_atl: false
    pool:
      vmImage: windows-2022
    swapfile_size: null
    timeoutInMinutes: 360
    variables:
      CONDA_BLD_PATH: D:\\bld\\
      MINIFORGE_HOME: D:\Miniforge
      UPLOAD_TEMP: D:\\tmp
  store_build_artifacts: false
  timeout_minutes: null
  upload_packages: true
<<<<<<< HEAD
bot: {}
=======
bot:
  abi_migration_branches: []
  automerge: false
  check_solvable: true
  inspection: hint
  run_deps_from_wheel: false
  version_updates:
    exclude: []
    random_fraction_to_keep: null
    skip: false
    sources: null
>>>>>>> ac2b4497
build_platform:
  emscripten_wasm32: emscripten_wasm32
  freebsd_64: freebsd_64
  linux_32: linux_32
  linux_64: linux_64
  linux_aarch64: linux_aarch64
  linux_armv6l: linux_armv6l
  linux_armv7l: linux_armv7l
  linux_ppc64: linux_ppc64
  linux_ppc64le: linux_ppc64le
  linux_riscv64: linux_riscv64
  linux_s390x: linux_s390x
  osx_64: osx_64
  osx_arm64: osx_arm64
  wasi_wasm32: wasi_wasm32
  win_32: win_32
  win_64: win_64
  win_arm64: win_arm64
  zos_z: zos_z
channel_priority: strict
choco: []
circle: {}
clone_depth: null
compiler_stack: comp7
conda_build:
  error_overlinking: false
  pkg_format: 2
  zstd_compression_level: 16
conda_build_tool: conda-build
conda_forge_output_validation: false
conda_install_tool: micromamba
conda_solver: libmamba
config_version: '2'
docker:
  command: bash
  executable: docker
  fallback_image: quay.io/condaforge/linux-anvil-comp7
  interactive: null
drone: {}
github:
  branch_name: main
  repo_name: ''
  tooling_branch_name: main
  user_or_org: conda-forge
github_actions:
  artifact_retention_days: 14
  cancel_in_progress: true
  free_disk_space: false
  max_parallel: null
  self_hosted: false
  store_build_artifacts: false
  timeout_minutes: 360
  triggers: []
  upload_packages: true
idle_timeout_minutes: null
linter:
  skip: []
max_py_ver: '37'
max_r_ver: '34'
min_py_ver: '27'
min_r_ver: '34'
noarch_platforms:
- linux_64
os_version:
  linux_32: null
  linux_64: null
  linux_aarch64: null
  linux_armv6l: null
  linux_armv7l: null
  linux_ppc64: null
  linux_ppc64le: null
  linux_riscv64: null
  linux_s390x: null
private_upload: false
provider:
  emscripten_wasm32: null
  freebsd_64: null
  linux: null
  linux_32: null
  linux_64: azure
  linux_aarch64: null
  linux_armv6l: null
  linux_armv7l: null
  linux_ppc64: null
  linux_ppc64le: null
  linux_riscv64: null
  linux_s390x: null
  osx: null
  osx_64: azure
  osx_arm64: null
  wasi_wasm32: null
  win: null
  win_32: null
  win_64: azure
  win_arm64: null
  zos_z: null
recipe_dir: recipe
remote_ci_setup:
- conda-forge-ci-setup=4
- conda-build>=24.1
secrets: []
shellcheck:
  enabled: false
skip_render: []
templates: {}
test: null
test_on_native_only: false
travis: {}
woodpecker: {}<|MERGE_RESOLUTION|>--- conflicted
+++ resolved
@@ -34,21 +34,7 @@
   store_build_artifacts: false
   timeout_minutes: null
   upload_packages: true
-<<<<<<< HEAD
 bot: {}
-=======
-bot:
-  abi_migration_branches: []
-  automerge: false
-  check_solvable: true
-  inspection: hint
-  run_deps_from_wheel: false
-  version_updates:
-    exclude: []
-    random_fraction_to_keep: null
-    skip: false
-    sources: null
->>>>>>> ac2b4497
 build_platform:
   emscripten_wasm32: emscripten_wasm32
   freebsd_64: freebsd_64
