{
  "$defs": {
    "AzureConfig": {
      "additionalProperties": false,
      "description": "This dictates the behavior of the Azure Pipelines CI service. It is a sub-mapping for\nAzure-specific configuration options. For more information and some variables\nspecifications, see the [Azure Pipelines schema reference documentation](\nhttps://learn.microsoft.com/en-us/azure/devops/pipelines/yaml-schema/?view=azure-pipelines).",
      "properties": {
        "force": {
          "anyOf": [
            {
              "type": "boolean"
            },
            {
              "type": "null"
            }
          ],
          "default": false,
          "description": "Force building all supported providers",
          "title": "Force"
        },
        "free_disk_space": {
          "anyOf": [
            {
              "type": "boolean"
            },
            {
              "$ref": "#/$defs/Nullable"
            },
            {
              "items": {
                "enum": [
                  "apt",
                  "cache",
                  "docker"
                ],
                "type": "string"
              },
              "type": "array"
            },
            {
              "type": "null"
            }
          ],
          "default": false,
          "description": "Free up disk space before running the Docker container for building on Linux.\nThe following components can be cleaned up: `apt`, `cache`, `docker`.\nWhen set to `true`, only `apt` and `cache` are cleaned up.\nSet it to the full list to clean up all components.",
          "title": "Free Disk Space"
        },
        "max_parallel": {
          "anyOf": [
            {
              "type": "integer"
            },
            {
              "type": "null"
            }
          ],
          "default": 50,
          "description": "Limit the amount of CI jobs running concurrently at a given time",
          "title": "Max Parallel"
        },
        "project_id": {
          "anyOf": [
            {
              "type": "string"
            },
            {
              "type": "null"
            }
          ],
          "default": "84710dde-1620-425b-80d0-4cf5baca359d",
          "description": "The ID of the Azure Pipelines project",
          "title": "Project Id"
        },
        "project_name": {
          "anyOf": [
            {
              "type": "string"
            },
            {
              "type": "null"
            }
          ],
          "default": "feedstock-builds",
          "description": "The name of the Azure Pipelines project",
          "title": "Project Name"
        },
        "build_id": {
          "anyOf": [
            {
              "type": "integer"
            },
            {
              "type": "null"
            }
          ],
          "default": null,
          "description": "The build ID for the specific feedstock used for rendering the badges in the\nREADME file generated. When the value is None, conda-smithy will compute the\nbuild ID by calling the Azure API which requires a token for private azure\nprojects.",
          "title": "Build Id"
        },
        "upload_packages": {
          "anyOf": [
            {
              "type": "boolean"
            },
            {
              "type": "null"
            }
          ],
          "default": true,
          "description": "Whether to upload the packages to Anaconda.org. Useful for testing.",
          "title": "Upload Packages"
        },
        "settings_linux": {
          "allOf": [
            {
              "$ref": "#/$defs/AzureRunnerSettings"
            }
          ],
          "description": "Linux-specific settings for runners"
        },
        "settings_osx": {
          "allOf": [
            {
              "$ref": "#/$defs/AzureRunnerSettings"
            }
          ],
          "description": "OSX-specific settings for runners"
        },
        "settings_win": {
          "allOf": [
            {
              "$ref": "#/$defs/AzureRunnerSettings"
            }
          ],
<<<<<<< HEAD
          "description": "Windows-specific settings for runners. Some important variables you can set are:\n\n- `CONDA_BLD_PATH`: Location of the conda-build workspace. Defaults to `D:\\bld`\n- `MINIFORGE_HOME`: Location of the base environment installation. Defaults to\n  `D:\\Miniforge`.\n- `SET_PAGEFILE`: `\"True\"` to increase the pagefile size via conda-forge-ci-setup.\n\nIf you are running out of space in `D:`, consider changing to `C:`.\nIt's a slower drive but has more space available. We recommend you keep\nboth `CONDA_BLD_PATH` and `MINIFORGE_HOME` in the same drive for performance."
=======
          "description": "Windows-specific settings for runners"
>>>>>>> 260544cc
        },
        "user_or_org": {
          "anyOf": [
            {
              "type": "string"
            },
            {
              "$ref": "#/$defs/Nullable"
            },
            {
              "type": "null"
            }
          ],
          "default": null,
          "description": "The name of the Azure user or organization. Defaults to the value of github: user_or_org.",
          "title": "User Or Org"
        },
        "store_build_artifacts": {
          "anyOf": [
            {
              "type": "boolean"
            },
            {
              "type": "null"
            }
          ],
          "default": false,
          "description": "Store the conda build_artifacts directory as an         Azure pipeline artifact",
          "title": "Store Build Artifacts"
        },
        "timeout_minutes": {
          "anyOf": [
            {
              "type": "integer"
            },
            {
              "$ref": "#/$defs/Nullable"
            },
            {
              "type": "null"
            }
          ],
          "default": null,
          "description": "The maximum amount of time (in minutes) that a             job can run before it is automatically canceled",
          "title": "Timeout Minutes"
        }
      },
      "title": "AzureConfig",
      "type": "object"
    },
    "AzureRunnerSettings": {
      "additionalProperties": true,
      "description": "This is the settings for runners.",
      "properties": {
        "pool": {
          "anyOf": [
            {
              "additionalProperties": {
                "type": "string"
              },
              "type": "object"
            },
            {
              "type": "null"
            }
          ],
          "description": "The pool of self-hosted runners, e.g. 'vmImage': 'ubuntu-latest'",
          "title": "Pool"
        },
        "swapfile_size": {
          "anyOf": [
            {
              "type": "string"
            },
            {
              "$ref": "#/$defs/Nullable"
            },
            {
              "type": "null"
            }
          ],
          "default": null,
          "description": "Swapfile size in GiB",
          "title": "Swapfile Size"
        },
        "timeoutInMinutes": {
          "anyOf": [
            {
              "type": "integer"
            },
            {
              "type": "null"
            }
          ],
          "default": 360,
          "description": "Timeout in minutes for the job",
          "title": "Timeoutinminutes"
        },
        "variables": {
          "anyOf": [
            {
              "additionalProperties": {
                "type": "string"
              },
              "type": "object"
            },
            {
              "type": "null"
            }
          ],
          "description": "Variables",
          "title": "Variables"
        }
      },
      "title": "AzureRunnerSettings",
      "type": "object"
    },
    "BotConfig": {
      "additionalProperties": false,
      "description": "This dictates the behavior of the conda-forge auto-tick bot which issues\nautomatic version updates/migrations for feedstocks.",
      "properties": {
        "automerge": {
          "anyOf": [
            {
              "type": "boolean"
            },
            {
              "$ref": "#/$defs/BotConfigAutoMergeChoice"
            },
            {
              "type": "null"
            }
          ],
          "default": false,
          "description": "Automatically merge PRs if possible",
          "title": "Automerge"
        },
        "check_solvable": {
          "anyOf": [
            {
              "type": "boolean"
            },
            {
              "type": "null"
            }
          ],
          "default": true,
          "description": "Open PRs only if resulting environment is solvable.",
          "title": "Check Solvable"
        },
        "inspection": {
          "anyOf": [
            {
              "$ref": "#/$defs/BotConfigInspectionChoice"
            },
            {
              "type": "null"
            }
          ],
          "default": "hint",
          "description": "Method for generating hints or updating recipe"
        },
        "abi_migration_branches": {
          "anyOf": [
            {
              "items": {
                "type": "string"
              },
              "type": "array"
            },
            {
              "type": "null"
            }
          ],
          "default": [],
          "description": "List of branches for additional bot migration PRs. Make sure branch names are `str` by quoting the value.",
          "title": "Abi Migration Branches"
        },
        "run_deps_from_wheel": {
          "anyOf": [
            {
              "type": "boolean"
            },
            {
              "type": "null"
            }
          ],
          "default": false,
          "description": "Update run dependencies from the pip wheel",
          "title": "Run Deps From Wheel"
        },
        "version_updates": {
          "anyOf": [
            {
              "$ref": "#/$defs/BotConfigVersionUpdates"
            },
            {
              "type": "null"
            }
          ],
          "description": "Bot config for version update PRs"
        }
      },
      "title": "BotConfig",
      "type": "object"
    },
    "BotConfigAutoMergeChoice": {
      "enum": [
        "version",
        "migration"
      ],
      "title": "BotConfigAutoMergeChoice",
      "type": "string"
    },
    "BotConfigInspectionChoice": {
      "enum": [
        "hint",
        "hint-all",
        "hint-source",
        "hint-grayskull",
        "update-all",
        "update-source",
        "update-grayskull",
        "disabled"
      ],
      "title": "BotConfigInspectionChoice",
      "type": "string"
    },
    "BotConfigVersionUpdates": {
      "additionalProperties": false,
      "description": "This dictates the behavior of the conda-forge auto-tick bot for version\nupdates",
      "properties": {
        "random_fraction_to_keep": {
          "anyOf": [
            {
              "type": "number"
            },
            {
              "type": "null"
            }
          ],
          "default": null,
          "description": "Fraction of versions to keep for frequently updated packages",
          "title": "Random Fraction To Keep"
        },
        "exclude": {
          "anyOf": [
            {
              "items": {
                "type": "string"
              },
              "type": "array"
            },
            {
              "type": "null"
            }
          ],
          "default": [],
          "description": "List of versions to exclude. Make sure branch names are `str` by quoting the value.",
          "title": "Exclude"
        },
        "sources": {
          "anyOf": [
            {
              "items": {
                "$ref": "#/$defs/BotConfigVersionUpdatesSourcesChoice"
              },
              "type": "array"
            },
            {
              "type": "null"
            }
          ],
          "default": null,
          "description": "List of sources to find new versions (i.e. the strings like 1.2.3) for the package.\n\nThe following sources are available:\n- `cran`: Update from CRAN\n- `github`: Update from the GitHub releases RSS feed (includes pre-releases)\n- `githubreleases`: Get the latest version by following the redirect of\n`https://github.com/{owner}/{repo}/releases/latest` (excludes pre-releases)\n- `incrementalpharawurl`: If this source is run for a specific small selection of feedstocks, it acts like\nthe `rawurl` source but also increments letters in the version string (e.g. 2024a -> 2024b). If the source\nis run for other feedstocks (even if selected manually), it does nothing.\n- `librariesio`: Update from Libraries.io RSS feed\n- `npm`: Update from the npm registry\n- `nvidia`: Update from the NVIDIA download page\n- `pypi`: Update from the PyPI registry\n- `rawurl`: Update from a raw URL by trying to bump the version number in different ways and\nchecking if the URL exists (e.g. 1.2.3 -> 1.2.4, 1.3.0, 2.0.0, etc.)\n- `rosdistro`: Update from a ROS distribution\n\nCommon issues:\n- If you are using a GitHub-based source in your recipe and the bot issues PRs for pre-releases, restrict\nthe sources to `githubreleases` to avoid pre-releases.\n- If you use source tarballs that are uploaded manually by the maintainers a significant time after a\nGitHub release, you may want to restrict the sources to `rawurl` to avoid the bot attempting to update\nthe recipe before the tarball is uploaded.",
          "title": "Sources"
        },
        "skip": {
          "anyOf": [
            {
              "type": "boolean"
            },
            {
              "type": "null"
            }
          ],
          "default": false,
          "description": "Skip automatic version updates. Useful in cases where the source project's version numbers don't conform to PEP440.",
          "title": "Skip"
        }
      },
      "title": "BotConfigVersionUpdates",
      "type": "object"
    },
    "BotConfigVersionUpdatesSourcesChoice": {
      "enum": [
        "cran",
        "github",
        "githubreleases",
        "incrementalpharawurl",
        "librariesio",
        "npm",
        "nvidia",
        "pypi",
        "rawurl",
        "rosdistro"
      ],
      "title": "BotConfigVersionUpdatesSourcesChoice",
      "type": "string"
    },
    "CIservices": {
      "enum": [
        "azure",
        "circle",
        "travis",
        "appveyor",
        "github_actions",
        "drone",
        "woodpecker",
        "default",
        "emulated",
        "native",
        "None"
      ],
      "title": "CIservices",
      "type": "string"
    },
    "ChannelPriorityConfig": {
      "enum": [
        "strict",
        "flexible",
        "disabled"
      ],
      "title": "ChannelPriorityConfig",
      "type": "string"
    },
    "CondaBuildConfig": {
      "additionalProperties": true,
      "properties": {
        "pkg_format": {
          "anyOf": [
            {
              "enum": [
                "tar",
                1,
                2,
                "1",
                "2"
              ]
            },
            {
              "type": "null"
            }
          ],
          "default": 2,
          "description": "The package version format for conda build.",
          "title": "Pkg Format"
        },
        "zstd_compression_level": {
          "anyOf": [
            {
              "type": "integer"
            },
            {
              "type": "null"
            }
          ],
          "default": 16,
          "description": "The compression level for the zstd compression algorithm for\n.conda artifacts. conda-forge uses a default value of 16 for a good\ncompromise of performance and compression.",
          "title": "Zstd Compression Level"
        },
        "error_overlinking": {
          "anyOf": [
            {
              "type": "boolean"
            },
            {
              "type": "null"
            }
          ],
          "default": false,
          "description": "Enable error when shared libraries from transitive dependencies are\ndirectly  linked  to any executables or shared libraries in  built\npackages. For more details, see the\n[conda build documentation](https://docs.conda.io/projects/conda-build/en/stable/resources/commands/conda-build.html).",
          "title": "Error Overlinking"
        }
      },
      "title": "CondaBuildConfig",
      "type": "object"
    },
    "CondaForgeDocker": {
      "additionalProperties": false,
      "properties": {
        "executable": {
          "anyOf": [
            {
              "type": "string"
            },
            {
              "type": "null"
            }
          ],
          "default": "docker",
          "description": "The executable for Docker",
          "title": "Executable"
        },
        "fallback_image": {
          "anyOf": [
            {
              "type": "string"
            },
            {
              "type": "null"
            }
          ],
          "default": "quay.io/condaforge/linux-anvil-comp7",
          "description": "The fallback image for Docker",
          "title": "Fallback Image"
        },
        "command": {
          "anyOf": [
            {
              "type": "string"
            },
            {
              "type": "null"
            }
          ],
          "default": "bash",
          "description": "The command to run in Docker",
          "title": "Command"
        },
        "interactive": {
          "anyOf": [
            {
              "type": "boolean"
            },
            {
              "$ref": "#/$defs/Nullable"
            },
            {
              "type": "null"
            }
          ],
          "default": null,
          "deprecated": true,
          "description": "Whether to run Docker in interactive mode",
          "title": "Interactive"
        }
      },
      "title": "CondaForgeDocker",
      "type": "object"
    },
    "DefaultTestPlatforms": {
      "enum": [
        "all",
        "native",
        "native_and_emulated"
      ],
      "title": "DefaultTestPlatforms",
      "type": "string"
    },
    "GithubActionsConfig": {
      "additionalProperties": false,
      "properties": {
        "artifact_retention_days": {
          "anyOf": [
            {
              "type": "integer"
            },
            {
              "type": "null"
            }
          ],
          "default": 14,
          "description": "The number of days to retain artifacts",
          "title": "Artifact Retention Days"
        },
        "cancel_in_progress": {
          "anyOf": [
            {
              "type": "boolean"
            },
            {
              "type": "null"
            }
          ],
          "default": true,
          "description": "Whether to cancel jobs in the same build if one fails.",
          "title": "Cancel In Progress"
        },
        "free_disk_space": {
          "anyOf": [
            {
              "type": "boolean"
            },
            {
              "$ref": "#/$defs/Nullable"
            },
            {
              "items": {
                "enum": [
                  "apt",
                  "cache",
                  "docker"
                ],
                "type": "string"
              },
              "type": "array"
            },
            {
              "type": "null"
            }
          ],
          "default": false,
          "description": "Free up disk space before running the Docker container for building on Linux.\nThe following components can be cleaned up: `apt`, `cache`, `docker`.\nWhen set to `true`, only `apt` and `cache` are cleaned up.\nSet it to the full list to clean up all components.",
          "title": "Free Disk Space"
        },
        "max_parallel": {
          "anyOf": [
            {
              "type": "integer"
            },
            {
              "$ref": "#/$defs/Nullable"
            },
            {
              "type": "null"
            }
          ],
          "default": null,
          "description": "The maximum number of jobs to run in parallel",
          "title": "Max Parallel"
        },
        "self_hosted": {
          "anyOf": [
            {
              "type": "boolean"
            },
            {
              "type": "null"
            }
          ],
          "default": false,
          "description": "Whether to use self-hosted runners",
          "title": "Self Hosted"
        },
        "store_build_artifacts": {
          "anyOf": [
            {
              "type": "boolean"
            },
            {
              "type": "null"
            }
          ],
          "default": false,
          "description": "Whether to store build artifacts",
          "title": "Store Build Artifacts"
        },
        "timeout_minutes": {
          "anyOf": [
            {
              "type": "integer"
            },
            {
              "type": "null"
            }
          ],
          "default": 360,
          "description": "The maximum amount of time (in minutes) that a             job can run before it is automatically canceled",
          "title": "Timeout Minutes"
        },
        "triggers": {
          "anyOf": [
            {
              "items": {},
              "type": "array"
            },
            {
              "type": "null"
            }
          ],
          "default": [],
          "description": "Triggers for Github Actions. Defaults to push, pull_request,             when not self-hosted and push when self-hosted",
          "title": "Triggers"
        },
        "upload_packages": {
          "anyOf": [
            {
              "type": "boolean"
            },
            {
              "type": "null"
            }
          ],
          "default": true,
          "description": "Whether to upload the packages to Anaconda.org. Useful for testing.",
          "title": "Upload Packages"
        }
      },
      "title": "GithubActionsConfig",
      "type": "object"
    },
    "GithubConfig": {
      "additionalProperties": false,
      "properties": {
        "user_or_org": {
          "anyOf": [
            {
              "type": "string"
            },
            {
              "type": "null"
            }
          ],
          "default": "conda-forge",
          "description": "The name of the GitHub user or organization",
          "title": "User Or Org"
        },
        "repo_name": {
          "anyOf": [
            {
              "type": "string"
            },
            {
              "type": "null"
            }
          ],
          "default": "",
          "description": "The name of the repository",
          "title": "Repo Name"
        },
        "branch_name": {
          "anyOf": [
            {
              "type": "string"
            },
            {
              "type": "null"
            }
          ],
          "default": "main",
          "description": "The name of the branch to execute on",
          "title": "Branch Name"
        },
        "tooling_branch_name": {
          "anyOf": [
            {
              "type": "string"
            },
            {
              "type": "null"
            }
          ],
          "default": "main",
          "description": "The name of the branch to use for rerender+webservices             github actions and conda-forge-ci-setup-feedstock references",
          "title": "Tooling Branch Name"
        }
      },
      "title": "GithubConfig",
      "type": "object"
    },
    "LinterConfig": {
      "properties": {
        "skip": {
          "anyOf": [
            {
              "items": {
                "$ref": "#/$defs/Lints"
              },
              "type": "array"
            },
            {
              "type": "null"
            }
          ],
          "description": "List of lints to skip",
          "title": "Skip"
        }
      },
      "title": "LinterConfig",
      "type": "object"
    },
    "Lints": {
      "const": "lint_noarch_selectors",
      "title": "Lints",
      "type": "string"
    },
    "Nullable": {
      "const": null,
      "description": "Created to avoid issue with schema validation of null values in lists or dicts.",
      "title": "Nullable"
    },
    "Platforms": {
      "enum": [
        "emscripten_wasm32",
        "wasi_wasm32",
        "freebsd_64",
        "linux_32",
        "linux_64",
        "linux_aarch64",
        "linux_armv6l",
        "linux_armv7l",
        "linux_ppc64",
        "linux_ppc64le",
        "linux_riscv64",
        "linux_s390x",
        "osx_64",
        "osx_arm64",
        "win_32",
        "win_64",
        "win_arm64",
        "zos_z"
      ],
      "title": "Platforms",
      "type": "string"
    },
    "ShellCheck": {
      "additionalProperties": false,
      "properties": {
        "enabled": {
          "default": false,
          "description": "Whether to use shellcheck to lint shell scripts",
          "title": "Enabled",
          "type": "boolean"
        }
      },
      "title": "ShellCheck",
      "type": "object"
    },
    "build_platform": {
      "properties": {
        "emscripten_wasm32": {
          "anyOf": [
            {
              "$ref": "#/$defs/Platforms"
            },
            {
              "type": "null"
            }
          ],
          "default": "emscripten_wasm32"
        },
        "wasi_wasm32": {
          "anyOf": [
            {
              "$ref": "#/$defs/Platforms"
            },
            {
              "type": "null"
            }
          ],
          "default": "wasi_wasm32"
        },
        "freebsd_64": {
          "anyOf": [
            {
              "$ref": "#/$defs/Platforms"
            },
            {
              "type": "null"
            }
          ],
          "default": "freebsd_64"
        },
        "linux_32": {
          "anyOf": [
            {
              "$ref": "#/$defs/Platforms"
            },
            {
              "type": "null"
            }
          ],
          "default": "linux_32"
        },
        "linux_64": {
          "anyOf": [
            {
              "$ref": "#/$defs/Platforms"
            },
            {
              "type": "null"
            }
          ],
          "default": "linux_64"
        },
        "linux_aarch64": {
          "anyOf": [
            {
              "$ref": "#/$defs/Platforms"
            },
            {
              "type": "null"
            }
          ],
          "default": "linux_aarch64"
        },
        "linux_armv6l": {
          "anyOf": [
            {
              "$ref": "#/$defs/Platforms"
            },
            {
              "type": "null"
            }
          ],
          "default": "linux_armv6l"
        },
        "linux_armv7l": {
          "anyOf": [
            {
              "$ref": "#/$defs/Platforms"
            },
            {
              "type": "null"
            }
          ],
          "default": "linux_armv7l"
        },
        "linux_ppc64": {
          "anyOf": [
            {
              "$ref": "#/$defs/Platforms"
            },
            {
              "type": "null"
            }
          ],
          "default": "linux_ppc64"
        },
        "linux_ppc64le": {
          "anyOf": [
            {
              "$ref": "#/$defs/Platforms"
            },
            {
              "type": "null"
            }
          ],
          "default": "linux_ppc64le"
        },
        "linux_riscv64": {
          "anyOf": [
            {
              "$ref": "#/$defs/Platforms"
            },
            {
              "type": "null"
            }
          ],
          "default": "linux_riscv64"
        },
        "linux_s390x": {
          "anyOf": [
            {
              "$ref": "#/$defs/Platforms"
            },
            {
              "type": "null"
            }
          ],
          "default": "linux_s390x"
        },
        "osx_64": {
          "anyOf": [
            {
              "$ref": "#/$defs/Platforms"
            },
            {
              "type": "null"
            }
          ],
          "default": "osx_64"
        },
        "osx_arm64": {
          "anyOf": [
            {
              "$ref": "#/$defs/Platforms"
            },
            {
              "type": "null"
            }
          ],
          "default": "osx_arm64"
        },
        "win_32": {
          "anyOf": [
            {
              "$ref": "#/$defs/Platforms"
            },
            {
              "type": "null"
            }
          ],
          "default": "win_32"
        },
        "win_64": {
          "anyOf": [
            {
              "$ref": "#/$defs/Platforms"
            },
            {
              "type": "null"
            }
          ],
          "default": "win_64"
        },
        "win_arm64": {
          "anyOf": [
            {
              "$ref": "#/$defs/Platforms"
            },
            {
              "type": "null"
            }
          ],
          "default": "win_arm64"
        },
        "zos_z": {
          "anyOf": [
            {
              "$ref": "#/$defs/Platforms"
            },
            {
              "type": "null"
            }
          ],
          "default": "zos_z"
        }
      },
      "title": "build_platform",
      "type": "object"
    },
    "os_version": {
      "properties": {
        "linux_32": {
          "anyOf": [
            {
              "type": "string"
            },
            {
              "$ref": "#/$defs/Nullable"
            },
            {
              "type": "null"
            }
          ],
          "default": null,
          "title": "Linux 32"
        },
        "linux_64": {
          "anyOf": [
            {
              "type": "string"
            },
            {
              "$ref": "#/$defs/Nullable"
            },
            {
              "type": "null"
            }
          ],
          "default": null,
          "title": "Linux 64"
        },
        "linux_aarch64": {
          "anyOf": [
            {
              "type": "string"
            },
            {
              "$ref": "#/$defs/Nullable"
            },
            {
              "type": "null"
            }
          ],
          "default": null,
          "title": "Linux Aarch64"
        },
        "linux_armv6l": {
          "anyOf": [
            {
              "type": "string"
            },
            {
              "$ref": "#/$defs/Nullable"
            },
            {
              "type": "null"
            }
          ],
          "default": null,
          "title": "Linux Armv6L"
        },
        "linux_armv7l": {
          "anyOf": [
            {
              "type": "string"
            },
            {
              "$ref": "#/$defs/Nullable"
            },
            {
              "type": "null"
            }
          ],
          "default": null,
          "title": "Linux Armv7L"
        },
        "linux_ppc64": {
          "anyOf": [
            {
              "type": "string"
            },
            {
              "$ref": "#/$defs/Nullable"
            },
            {
              "type": "null"
            }
          ],
          "default": null,
          "title": "Linux Ppc64"
        },
        "linux_ppc64le": {
          "anyOf": [
            {
              "type": "string"
            },
            {
              "$ref": "#/$defs/Nullable"
            },
            {
              "type": "null"
            }
          ],
          "default": null,
          "title": "Linux Ppc64Le"
        },
        "linux_riscv64": {
          "anyOf": [
            {
              "type": "string"
            },
            {
              "$ref": "#/$defs/Nullable"
            },
            {
              "type": "null"
            }
          ],
          "default": null,
          "title": "Linux Riscv64"
        },
        "linux_s390x": {
          "anyOf": [
            {
              "type": "string"
            },
            {
              "$ref": "#/$defs/Nullable"
            },
            {
              "type": "null"
            }
          ],
          "default": null,
          "title": "Linux S390X"
        }
      },
      "title": "os_version",
      "type": "object"
    },
    "provider": {
      "properties": {
        "linux": {
          "anyOf": [
            {
              "items": {
                "$ref": "#/$defs/CIservices"
              },
              "type": "array"
            },
            {
              "$ref": "#/$defs/CIservices"
            },
            {
              "type": "boolean"
            },
            {
              "$ref": "#/$defs/Nullable"
            },
            {
              "type": "null"
            }
          ],
          "default": null,
          "title": "Linux"
        },
        "win": {
          "anyOf": [
            {
              "items": {
                "$ref": "#/$defs/CIservices"
              },
              "type": "array"
            },
            {
              "$ref": "#/$defs/CIservices"
            },
            {
              "type": "boolean"
            },
            {
              "$ref": "#/$defs/Nullable"
            },
            {
              "type": "null"
            }
          ],
          "default": null,
          "title": "Win"
        },
        "osx": {
          "anyOf": [
            {
              "items": {
                "$ref": "#/$defs/CIservices"
              },
              "type": "array"
            },
            {
              "$ref": "#/$defs/CIservices"
            },
            {
              "type": "boolean"
            },
            {
              "$ref": "#/$defs/Nullable"
            },
            {
              "type": "null"
            }
          ],
          "default": null,
          "title": "Osx"
        },
        "emscripten_wasm32": {
          "anyOf": [
            {
              "items": {
                "$ref": "#/$defs/CIservices"
              },
              "type": "array"
            },
            {
              "$ref": "#/$defs/CIservices"
            },
            {
              "type": "boolean"
            },
            {
              "$ref": "#/$defs/Nullable"
            },
            {
              "type": "null"
            }
          ],
          "default": null,
          "title": "Emscripten Wasm32"
        },
        "wasi_wasm32": {
          "anyOf": [
            {
              "items": {
                "$ref": "#/$defs/CIservices"
              },
              "type": "array"
            },
            {
              "$ref": "#/$defs/CIservices"
            },
            {
              "type": "boolean"
            },
            {
              "$ref": "#/$defs/Nullable"
            },
            {
              "type": "null"
            }
          ],
          "default": null,
          "title": "Wasi Wasm32"
        },
        "freebsd_64": {
          "anyOf": [
            {
              "items": {
                "$ref": "#/$defs/CIservices"
              },
              "type": "array"
            },
            {
              "$ref": "#/$defs/CIservices"
            },
            {
              "type": "boolean"
            },
            {
              "$ref": "#/$defs/Nullable"
            },
            {
              "type": "null"
            }
          ],
          "default": null,
          "title": "Freebsd 64"
        },
        "linux_32": {
          "anyOf": [
            {
              "items": {
                "$ref": "#/$defs/CIservices"
              },
              "type": "array"
            },
            {
              "$ref": "#/$defs/CIservices"
            },
            {
              "type": "boolean"
            },
            {
              "$ref": "#/$defs/Nullable"
            },
            {
              "type": "null"
            }
          ],
          "default": null,
          "title": "Linux 32"
        },
        "linux_64": {
          "anyOf": [
            {
              "items": {
                "$ref": "#/$defs/CIservices"
              },
              "type": "array"
            },
            {
              "$ref": "#/$defs/CIservices"
            },
            {
              "type": "boolean"
            },
            {
              "$ref": "#/$defs/Nullable"
            },
            {
              "type": "null"
            }
          ],
          "default": "azure",
          "title": "Linux 64"
        },
        "linux_aarch64": {
          "anyOf": [
            {
              "items": {
                "$ref": "#/$defs/CIservices"
              },
              "type": "array"
            },
            {
              "$ref": "#/$defs/CIservices"
            },
            {
              "type": "boolean"
            },
            {
              "$ref": "#/$defs/Nullable"
            },
            {
              "type": "null"
            }
          ],
          "default": null,
          "title": "Linux Aarch64"
        },
        "linux_armv6l": {
          "anyOf": [
            {
              "items": {
                "$ref": "#/$defs/CIservices"
              },
              "type": "array"
            },
            {
              "$ref": "#/$defs/CIservices"
            },
            {
              "type": "boolean"
            },
            {
              "$ref": "#/$defs/Nullable"
            },
            {
              "type": "null"
            }
          ],
          "default": null,
          "title": "Linux Armv6L"
        },
        "linux_armv7l": {
          "anyOf": [
            {
              "items": {
                "$ref": "#/$defs/CIservices"
              },
              "type": "array"
            },
            {
              "$ref": "#/$defs/CIservices"
            },
            {
              "type": "boolean"
            },
            {
              "$ref": "#/$defs/Nullable"
            },
            {
              "type": "null"
            }
          ],
          "default": null,
          "title": "Linux Armv7L"
        },
        "linux_ppc64": {
          "anyOf": [
            {
              "items": {
                "$ref": "#/$defs/CIservices"
              },
              "type": "array"
            },
            {
              "$ref": "#/$defs/CIservices"
            },
            {
              "type": "boolean"
            },
            {
              "$ref": "#/$defs/Nullable"
            },
            {
              "type": "null"
            }
          ],
          "default": null,
          "title": "Linux Ppc64"
        },
        "linux_ppc64le": {
          "anyOf": [
            {
              "items": {
                "$ref": "#/$defs/CIservices"
              },
              "type": "array"
            },
            {
              "$ref": "#/$defs/CIservices"
            },
            {
              "type": "boolean"
            },
            {
              "$ref": "#/$defs/Nullable"
            },
            {
              "type": "null"
            }
          ],
          "default": null,
          "title": "Linux Ppc64Le"
        },
        "linux_riscv64": {
          "anyOf": [
            {
              "items": {
                "$ref": "#/$defs/CIservices"
              },
              "type": "array"
            },
            {
              "$ref": "#/$defs/CIservices"
            },
            {
              "type": "boolean"
            },
            {
              "$ref": "#/$defs/Nullable"
            },
            {
              "type": "null"
            }
          ],
          "default": null,
          "title": "Linux Riscv64"
        },
        "linux_s390x": {
          "anyOf": [
            {
              "items": {
                "$ref": "#/$defs/CIservices"
              },
              "type": "array"
            },
            {
              "$ref": "#/$defs/CIservices"
            },
            {
              "type": "boolean"
            },
            {
              "$ref": "#/$defs/Nullable"
            },
            {
              "type": "null"
            }
          ],
          "default": null,
          "title": "Linux S390X"
        },
        "osx_64": {
          "anyOf": [
            {
              "items": {
                "$ref": "#/$defs/CIservices"
              },
              "type": "array"
            },
            {
              "$ref": "#/$defs/CIservices"
            },
            {
              "type": "boolean"
            },
            {
              "$ref": "#/$defs/Nullable"
            },
            {
              "type": "null"
            }
          ],
          "default": "azure",
          "title": "Osx 64"
        },
        "osx_arm64": {
          "anyOf": [
            {
              "items": {
                "$ref": "#/$defs/CIservices"
              },
              "type": "array"
            },
            {
              "$ref": "#/$defs/CIservices"
            },
            {
              "type": "boolean"
            },
            {
              "$ref": "#/$defs/Nullable"
            },
            {
              "type": "null"
            }
          ],
          "default": null,
          "title": "Osx Arm64"
        },
        "win_32": {
          "anyOf": [
            {
              "items": {
                "$ref": "#/$defs/CIservices"
              },
              "type": "array"
            },
            {
              "$ref": "#/$defs/CIservices"
            },
            {
              "type": "boolean"
            },
            {
              "$ref": "#/$defs/Nullable"
            },
            {
              "type": "null"
            }
          ],
          "default": null,
          "title": "Win 32"
        },
        "win_64": {
          "anyOf": [
            {
              "items": {
                "$ref": "#/$defs/CIservices"
              },
              "type": "array"
            },
            {
              "$ref": "#/$defs/CIservices"
            },
            {
              "type": "boolean"
            },
            {
              "$ref": "#/$defs/Nullable"
            },
            {
              "type": "null"
            }
          ],
          "default": "azure",
          "title": "Win 64"
        },
        "win_arm64": {
          "anyOf": [
            {
              "items": {
                "$ref": "#/$defs/CIservices"
              },
              "type": "array"
            },
            {
              "$ref": "#/$defs/CIservices"
            },
            {
              "type": "boolean"
            },
            {
              "$ref": "#/$defs/Nullable"
            },
            {
              "type": "null"
            }
          ],
          "default": null,
          "title": "Win Arm64"
        },
        "zos_z": {
          "anyOf": [
            {
              "items": {
                "$ref": "#/$defs/CIservices"
              },
              "type": "array"
            },
            {
              "$ref": "#/$defs/CIservices"
            },
            {
              "type": "boolean"
            },
            {
              "$ref": "#/$defs/Nullable"
            },
            {
              "type": "null"
            }
          ],
          "default": null,
          "title": "Zos Z"
        }
      },
      "title": "provider",
      "type": "object"
    }
  },
  "additionalProperties": false,
  "description": "This model describes in detail the top-level fields in  `conda-forge.yml`.\nGeneral configuration options are described below within the `Fields`\nspecifications. Additional examples are provided as part of the object\ndescription. Values and options are subject to change, and will be\nflagged as Deprecated as appropriate.",
  "properties": {
    "conda_build": {
      "anyOf": [
        {
          "$ref": "#/$defs/CondaBuildConfig"
        },
        {
          "type": "null"
        }
      ],
      "description": "Settings in this block are used to control how `conda build`\nruns and produces artifacts. An example of the such configuration is:\n\n```yaml\nconda_build:\n    pkg_format: 2\n    zstd_compression_level: 16\n    error_overlinking: False\n```"
    },
    "linter": {
      "anyOf": [
        {
          "$ref": "#/$defs/LinterConfig"
        },
        {
          "type": "null"
        }
      ],
      "description": "Settings in this block are used to control how `conda smithy` lints\nAn example of the such configuration is:\n\n```yaml\nlinter:\n    skip:\n        - lint_noarch_selectors\n```"
    },
    "conda_build_tool": {
      "anyOf": [
        {
          "enum": [
            "conda-build",
            "conda-build+classic",
            "conda-build+conda-libmamba-solver",
            "mambabuild",
            "rattler-build"
          ],
          "type": "string"
        },
        {
          "type": "null"
        }
      ],
      "default": "conda-build",
      "description": "Use this option to choose which tool is used to build your recipe.",
      "title": "Conda Build Tool"
    },
    "conda_install_tool": {
      "anyOf": [
        {
          "enum": [
            "conda",
            "mamba"
          ],
          "type": "string"
        },
        {
          "type": "null"
        }
      ],
      "default": "mamba",
      "description": "Use this option to choose which tool is used to provision the tooling in your\nfeedstock.",
      "title": "Conda Install Tool"
    },
    "conda_forge_output_validation": {
      "anyOf": [
        {
          "type": "boolean"
        },
        {
          "type": "null"
        }
      ],
      "default": false,
      "description": "This field must be set to `True` for feedstocks in the `conda-forge` GitHub\norganization. It enables the required feedstock artifact validation as described\nin [Output Validation and Feedstock Tokens](/docs/maintainer/infrastructure#output-validation).",
      "title": "Conda Forge Output Validation"
    },
    "conda_solver": {
      "anyOf": [
        {
          "enum": [
            "libmamba",
            "classic"
          ],
          "type": "string"
        },
        {
          "$ref": "#/$defs/Nullable"
        },
        {
          "type": "null"
        }
      ],
      "default": "libmamba",
      "description": "Choose which `conda` solver plugin to use for feedstock builds.",
      "title": "Conda Solver"
    },
    "github": {
      "anyOf": [
        {
          "$ref": "#/$defs/GithubConfig"
        },
        {
          "type": "null"
        }
      ],
      "description": "Mapping for GitHub-specific configuration options. The defaults are as follows:\n\n```yaml\ngithub:\n    user_or_org: conda-forge\n    repo_name: \"my_repo\"\n    branch_name: main\n    tooling_branch_name: main\n```"
    },
    "bot": {
      "anyOf": [
        {
          "$ref": "#/$defs/BotConfig"
        },
        {
          "type": "null"
        }
      ],
      "description": "This dictates the behavior of the conda-forge auto-tick bot which issues\nautomatic version updates/migrations for feedstocks.\nA valid example is:\n\n```yaml\nbot:\n    # can the bot automerge PRs it makes on this feedstock\n    automerge: true\n    # only automerge on successful version PRs, migrations are not automerged\n    automerge: 'version'\n    # only automerge on successful migration PRs, versions are not automerged\n    automerge: 'migration'\n\n    # only open PRs if resulting environment is solvable, useful for tightly coupled packages\n    check_solvable: true\n\n    # The bot.inspection key in the conda-forge.yml can have one of seven possible values and controls\n    # the bots behaviour for automatic dependency updates:\n    inspection: hint  # generate hints using source code (backwards compatible)\n    inspection: hint-all  # generate hints using all methods\n    inspection: hint-source  # generate hints using only source code\n    inspection: hint-grayskull  # generate hints using only grayskull\n    inspection: update-all  # update recipe using all methods\n    inspection: update-source  # update recipe using only source code\n    inspection: update-grayskull  # update recipe using only grayskull\n    inspection: disabled # don't update recipe, don't generate hints\n\n    # any branches listed in this section will get bot migration PRs in addition\n    # to the default branch\n    abi_migration_branches:\n        - 'v1.10.x'\n\n    version_updates:\n        # use this for packages that are updated too frequently\n        random_fraction_to_keep: 0.1  # keeps 10% of versions at random\n        exclude:\n            - '08.14'\n```\n\nThe `abi_migration_branches` feature is useful to, for example, add a\nlong-term support (LTS) branch for a package."
    },
    "build_platform": {
      "anyOf": [
        {
          "$ref": "#/$defs/build_platform"
        },
        {
          "type": "null"
        }
      ],
      "description": "This is a mapping from the target platform to the build platform for the\npackage to be built. For example, the following builds a `osx-64` package\non the `linux-64` build platform using cross-compiling.\n\n```yaml\nbuild_platform:\n    osx_64: linux_64\n```\n\nLeaving this field empty implicitly requests to build a package natively. i.e.\n\n```yaml\nbuild_platform:\n    linux_64: linux_64\n    linux_ppc64le: linux_ppc64le\n    linux_aarch64: linux_aarch64\n    osx_64: osx_64\n    osx_arm64: osx_arm64\n    win_64: win_64\n```"
    },
    "channel_priority": {
      "anyOf": [
        {
          "$ref": "#/$defs/ChannelPriorityConfig"
        },
        {
          "type": "null"
        }
      ],
      "default": "strict",
      "description": "The channel priority level for the conda solver during feedstock builds.\nFor extra information, see the\n[Strict channel priority](https://conda.io/projects/conda/en/latest/user-guide/tasks/manage-channels.html#strict-channel-priority)\nsection on conda documentation."
    },
    "choco": {
      "anyOf": [
        {
          "items": {
            "type": "string"
          },
          "type": "array"
        },
        {
          "type": "null"
        }
      ],
      "description": "This parameter allows for conda-smithy to run chocoloatey installs on Windows\nwhen additional system packages are needed. This is a list of strings that\nrepresent package names and any additional parameters. For example,\n\n```yaml\nchoco:\n    # install a package\n    - nvidia-display-driver\n\n    # install a package with a specific version\n    - cuda --version=11.0.3\n```\n\nThis is currently only implemented for Azure Pipelines. The command that is run is\n`choco install {entry} -fdv -y --debug`.  That is, `choco install` is executed\nwith a standard set of additional flags that are useful on CI.",
      "title": "Choco"
    },
    "docker": {
      "anyOf": [
        {
          "$ref": "#/$defs/CondaForgeDocker"
        },
        {
          "type": "null"
        }
      ],
      "description": "This is a mapping for Docker-specific configuration options.\nSome options are\n\n```yaml\ndocker:\n    executable: docker\n    command: \"bash\"\n```"
    },
    "idle_timeout_minutes": {
      "anyOf": [
        {
          "type": "integer"
        },
        {
          "$ref": "#/$defs/Nullable"
        },
        {
          "type": "null"
        }
      ],
      "default": null,
      "description": "Configurable idle timeout. Used for packages that don't have chatty enough\nbuilds. Applicable only to circleci and travis.\n\n```yaml\nidle_timeout_minutes: 60\n```",
      "title": "Idle Timeout Minutes"
    },
    "noarch_platforms": {
      "anyOf": [
        {
          "$ref": "#/$defs/Platforms"
        },
        {
          "items": {
            "$ref": "#/$defs/Platforms"
          },
          "type": "array"
        },
        {
          "type": "null"
        }
      ],
      "description": "Platforms on which to build noarch packages. The preferred default is a\nsingle build on `linux_64`.\n\n```yaml\nnoarch_platforms: linux_64\n```\n\nTo build on multiple platforms, e.g. for simple packages with platform-specific\ndependencies, provide a list.\n\n```yaml\nnoarch_platforms:\n  - linux_64\n  - win_64\n```",
      "title": "Noarch Platforms"
    },
    "os_version": {
      "anyOf": [
        {
          "$ref": "#/$defs/os_version"
        },
        {
          "type": "null"
        }
      ],
      "description": "This key is used to set the OS versions for `linux_*` platforms. Valid entries\nmap a linux platform and arch to either `cos6` or `cos7`.\nCurrently `cos6` is the default for `linux-64`.\nAll other linux architectures use CentOS 7.\nHere is an example that enables CentOS 7 on `linux-64` builds\n\n```yaml\nos_version:\n    linux_64: cos7\n```"
    },
    "provider": {
      "anyOf": [
        {
          "$ref": "#/$defs/provider"
        },
        {
          "type": "null"
        }
      ],
      "description": "The `provider` field is a mapping from build platform (not target platform)\nto CI service. It determines which service handles each build platform.\nIf a desired build platform is not available with a selected provider\n(either natively or with emulation), the build will be disabled.\nUse the `build_platform` field to manually specify cross-compilation when\nno providers offer a desired build platform.\n\nThe following are available as supported build platforms:\n\n* `linux_64`\n* `osx_64`\n* `win_64`\n* `linux_aarch64`\n* `linux_ppc64le`\n* `linux_s390x`\n* `linux_armv7l`\n\nThe following CI services are available:\n\n* `azure`\n* `circle`\n* `travis`\n* `appveyor`\n* `None` or `False` to disable a build platform.\n* `default` to choose an appropriate CI (only if available)\n* `native` to choose an appropriate CI for native compiling (only if available)\n* `emulated` to choose an appropriate CI for compiling inside an emulation\n  of the target platform (only if available)\n\nFor example, switching linux_64 & osx_64 to build on Travis CI, with win_64 on\nAppveyor:\n\n```yaml\nprovider:\n    linux_64: travis\n    osx_64: travis\n    win_64: appveyor\n```\n\nCurrently, x86_64 platforms are enabled, but other build platforms are\ndisabled by default. i.e. an empty provider entry is equivalent to the\nfollowing:\n\n```yaml\nprovider:\n    linux_64: azure\n    osx_64: azure\n    win_64: azure\n    linux_ppc64le: None\n    linux_aarch64: None\n```\n\nTo enable `linux_ppc64le` and `linux_aarch64` add the following:\n\n```yaml\nprovider:\n    linux_ppc64le: default\n    linux_aarch64: default\n```"
    },
    "package": {
      "anyOf": [
        {
          "type": "string"
        },
        {
          "$ref": "#/$defs/Nullable"
        },
        {
          "type": "null"
        }
      ],
      "default": null,
      "description": "Default location for a package feedstock directory basename.",
      "title": "Package"
    },
    "recipe_dir": {
      "anyOf": [
        {
          "type": "string"
        },
        {
          "type": "null"
        }
      ],
      "default": "recipe",
      "description": "The relative path to the recipe directory. The default is:\n\n```yaml\nrecipe_dir: recipe\n```",
      "title": "Recipe Dir"
    },
    "remote_ci_setup": {
      "anyOf": [
        {
          "type": "string"
        },
        {
          "items": {
            "type": "string"
          },
          "type": "array"
        },
        {
          "type": "null"
        }
      ],
      "description": "This option can be used to override the default `conda-forge-ci-setup` package.\nCan be given with `${url or channel_alias}::package_name`,\ndefaults to conda-forge channel_alias if no prefix is given.\n\n```yaml\nremote_ci_setup: [\"conda-forge-ci-setup=4\", \"conda-build>=24.1\"]\n```",
      "title": "Remote Ci Setup"
    },
    "shellcheck": {
      "anyOf": [
        {
          "$ref": "#/$defs/ShellCheck"
        },
        {
          "$ref": "#/$defs/Nullable"
        },
        {
          "type": "null"
        }
      ],
      "description": "Shell scripts used for builds or activation scripts can be linted with\nshellcheck. This option can be used to enable shellcheck and configure\nits behavior. This is not enabled by default, but can be enabled like so:\n\n```yaml\nshellcheck:\n    enabled: True\n```",
      "title": "Shellcheck"
    },
    "skip_render": {
      "anyOf": [
        {
          "items": {
            "type": "string"
          },
          "type": "array"
        },
        {
          "type": "null"
        }
      ],
      "description": "This option specifies a list of files which `conda smithy` will skip rendering.\nThis is useful for files that are not templates, but are still in the recipe\ndirectory. The default value is an empty list `[]`, which will consider that\nall files can be rendered. For example, if you want to skip rendering\nthe `.gitignore` and `LICENSE.txt` files, you can add the following:\n\n```yaml\nskip_render:\n    - .gitignore\n    - LICENSE.txt\n```",
      "title": "Skip Render"
    },
    "templates": {
      "anyOf": [
        {
          "additionalProperties": {
            "type": "string"
          },
          "type": "object"
        },
        {
          "type": "null"
        }
      ],
      "description": "This is mostly an internal field for specifying where template files reside.\nYou shouldn't need to modify it.",
      "title": "Templates"
    },
    "test_on_native_only": {
      "anyOf": [
        {
          "type": "boolean"
        },
        {
          "type": "null"
        }
      ],
      "default": false,
      "deprecated": true,
      "description": "This was used for disabling testing for cross-compiling.\n\n```warning\nThis has been deprecated in favor of the top-level `test` field.\nIt is now mapped to `test: native_and_emulated`.\n```",
      "title": "Test On Native Only"
    },
    "test": {
      "anyOf": [
        {
          "$ref": "#/$defs/DefaultTestPlatforms"
        },
        {
          "$ref": "#/$defs/Nullable"
        },
        {
          "type": "null"
        }
      ],
      "default": null,
      "description": "This is used to configure on which platforms a recipe is tested.\n\n```yaml\ntest: native_and_emulated\n```\n\nWill do testing only if the platform is native or if there is an emulator.\n\n```yaml\ntest: native\n```\n\nWill do testing only if the platform is native.",
      "title": "Test"
    },
    "upload_on_branch": {
      "anyOf": [
        {
          "type": "string"
        },
        {
          "$ref": "#/$defs/Nullable"
        },
        {
          "type": "null"
        }
      ],
      "default": null,
      "description": "This parameter restricts uploading access on work from certain branches of the\nsame repo. Only the branch listed in `upload_on_branch` will trigger uploading\nof packages to the target channel. The default is to skip this check if the key\n`upload_on_branch` is not in `conda-forge.yml`. To restrict uploads to the\nmain branch:\n\n```yaml\nupload_on_branch: main\n```",
      "title": "Upload On Branch"
    },
    "config_version": {
      "anyOf": [
        {
          "type": "string"
        },
        {
          "type": "null"
        }
      ],
      "default": "2",
      "description": "The conda-smithy config version to be used for conda_build_config.yaml\nfiles in recipe and conda-forge-pinning. This should not be manually modified.",
      "title": "Config Version"
    },
    "exclusive_config_file": {
      "anyOf": [
        {
          "type": "string"
        },
        {
          "$ref": "#/$defs/Nullable"
        },
        {
          "type": "null"
        }
      ],
      "default": null,
      "description": "Exclusive conda-build config file to replace `conda-forge-pinning`.\nFor advanced usage only.",
      "title": "Exclusive Config File"
    },
    "compiler_stack": {
      "anyOf": [
        {
          "type": "string"
        },
        {
          "type": "null"
        }
      ],
      "default": "comp7",
      "deprecated": true,
      "description": "Compiler stack environment variable. This is used to specify the compiler\nstack to use for builds. Deprecated.\n\n```yaml\ncompiler_stack: comp7\n```",
      "title": "Compiler Stack"
    },
    "min_py_ver": {
      "anyOf": [
        {
          "type": "string"
        },
        {
          "type": "null"
        }
      ],
      "default": "27",
      "deprecated": true,
      "description": "Minimum Python version. This is used to specify the minimum Python version\nto use for builds. Deprecated.\n\n```yaml\nmin_py_ver: 27\n```",
      "title": "Min Py Ver"
    },
    "max_py_ver": {
      "anyOf": [
        {
          "type": "string"
        },
        {
          "type": "null"
        }
      ],
      "default": "37",
      "deprecated": true,
      "description": "Maximum Python version. This is used to specify the maximum Python version\nto use for builds. Deprecated.\n\n```yaml\nmax_py_ver: 37\n```",
      "title": "Max Py Ver"
    },
    "min_r_ver": {
      "anyOf": [
        {
          "type": "string"
        },
        {
          "type": "null"
        }
      ],
      "default": "34",
      "deprecated": true,
      "description": "Minimum R version. This is used to specify the minimum R version to\nuse for builds. Deprecated.\n\n```yaml\nmin_r_ver: 34\n```",
      "title": "Min R Ver"
    },
    "max_r_ver": {
      "anyOf": [
        {
          "type": "string"
        },
        {
          "type": "null"
        }
      ],
      "default": "34",
      "deprecated": true,
      "description": "Maximum R version. This is used to specify the maximum R version to use\nfor builds. Deprecated.\n\n```yaml\nmax_r_ver: 34\n```",
      "title": "Max R Ver"
    },
    "private_upload": {
      "anyOf": [
        {
          "type": "boolean"
        },
        {
          "type": "null"
        }
      ],
      "default": false,
      "description": "Whether to upload to a private channel.\n\n```yaml\nprivate_upload: False\n```",
      "title": "Private Upload"
    },
    "secrets": {
      "anyOf": [
        {
          "items": {
            "type": "string"
          },
          "type": "array"
        },
        {
          "type": "null"
        }
      ],
      "description": "List of secrets to be used in GitHub Actions.\nThe default is an empty list and will not be used.",
      "title": "Secrets"
    },
    "clone_depth": {
      "anyOf": [
        {
          "type": "integer"
        },
        {
          "$ref": "#/$defs/Nullable"
        },
        {
          "type": "null"
        }
      ],
      "default": null,
      "description": "The depth of the git clone.",
      "title": "Clone Depth"
    },
    "travis": {
      "anyOf": [
        {
          "type": "object"
        },
        {
          "type": "null"
        }
      ],
      "description": "Travis CI settings. This is usually read-only and should not normally be\nmanually modified. Tools like conda-smithy may modify this, as needed.",
      "title": "Travis"
    },
    "circle": {
      "anyOf": [
        {
          "type": "object"
        },
        {
          "type": "null"
        }
      ],
      "description": "Circle CI settings. This is usually read-only and should not normally be\nmanually modified. Tools like conda-smithy may modify this, as needed.",
      "title": "Circle"
    },
    "appveyor": {
      "anyOf": [
        {
          "type": "object"
        },
        {
          "type": "null"
        }
      ],
      "description": "AppVeyor CI settings. This is usually read-only and should not normally be\nmanually modified. Tools like conda-smithy may modify this, as needed.",
      "title": "Appveyor"
    },
    "azure": {
      "anyOf": [
        {
          "$ref": "#/$defs/AzureConfig"
        },
        {
          "type": "null"
        }
      ],
      "description": "Azure Pipelines CI settings. This is usually read-only and should not\nnormally be manually modified. Tools like conda-smithy may modify this, as needed.\nFor example:\n\n```yaml\nazure:\n    # flag for forcing the building all supported providers\n    force: False\n    # toggle for storing the conda build_artifacts directory (including the\n    # built packages) as an Azure pipeline artifact that can be downloaded\n    store_build_artifacts: False\n    # toggle for freeing up some extra space on the default Azure Pipelines\n    # linux image before running the Docker container for building\n    free_disk_space: False\n    # limit the amount of CI jobs running concurrently at a given time\n    # each OS will get its proportional share of the configured value\n    max_parallel: 25\n```\n\nBelow is an example configuration for setting up a self-hosted Azure agent for Linux:\n\n```yaml\nazure:\n    settings_linux:\n    pool:\n        name: your_local_pool_name\n        demands:\n          - some_key -equals some_value\n    workspace:\n        clean: all\n    strategy:\n        maxParallel: 1\n```\n\nBelow is an example configuration for adding a swapfile on an Azure agent for Linux:\n\n```yaml\nazure:\n    settings_linux:\n        swapfile_size: 10GiB\n```"
    },
    "drone": {
      "anyOf": [
        {
          "additionalProperties": {
            "type": "string"
          },
          "type": "object"
        },
        {
          "type": "null"
        }
      ],
      "description": "Drone CI settings. This is usually read-only and should not normally be\nmanually modified. Tools like conda-smithy may modify this, as needed.",
      "title": "Drone"
    },
    "github_actions": {
      "anyOf": [
        {
          "$ref": "#/$defs/GithubActionsConfig"
        },
        {
          "type": "null"
        }
      ],
      "description": "GitHub Actions CI settings. This is usually read-only and should not normally be\nmanually modified. Tools like conda-smithy may modify this, as needed."
    },
    "woodpecker": {
      "anyOf": [
        {
          "additionalProperties": {
            "type": "string"
          },
          "type": "object"
        },
        {
          "type": "null"
        }
      ],
      "description": "Woodpecker CI settings. This is usually read-only and should not normally be\nmanually modified. Tools like conda-smithy may modify this, as needed.",
      "title": "Woodpecker"
    },
    "build_with_mambabuild": {
      "anyOf": [
        {
          "type": "boolean"
        },
        {
          "type": "null"
        }
      ],
      "default": true,
      "deprecated": true,
      "description": "build_with_mambabuild is deprecated, use `conda_build_tool` instead.",
      "title": "Build With Mambabuild"
    },
    "matrix": {
      "anyOf": [
        {
          "type": "object"
        },
        {
          "type": "null"
        }
      ],
      "deprecated": true,
      "description": "Build matrices were used to specify a set of build configurations to run for each\npackage pinned dependency. This has been deprecated in favor of the `provider` field.\nMore information can be found in the\n[Build Matrices](/docs/maintainer/knowledge_base/#build-matrices) section of the\nconda-forge docs.",
      "title": "Matrix"
    }
  },
  "title": "ConfigModel",
  "type": "object"
}<|MERGE_RESOLUTION|>--- conflicted
+++ resolved
@@ -131,11 +131,7 @@
               "$ref": "#/$defs/AzureRunnerSettings"
             }
           ],
-<<<<<<< HEAD
-          "description": "Windows-specific settings for runners. Some important variables you can set are:\n\n- `CONDA_BLD_PATH`: Location of the conda-build workspace. Defaults to `D:\\bld`\n- `MINIFORGE_HOME`: Location of the base environment installation. Defaults to\n  `D:\\Miniforge`.\n- `SET_PAGEFILE`: `\"True\"` to increase the pagefile size via conda-forge-ci-setup.\n\nIf you are running out of space in `D:`, consider changing to `C:`.\nIt's a slower drive but has more space available. We recommend you keep\nboth `CONDA_BLD_PATH` and `MINIFORGE_HOME` in the same drive for performance."
-=======
           "description": "Windows-specific settings for runners"
->>>>>>> 260544cc
         },
         "user_or_org": {
           "anyOf": [
