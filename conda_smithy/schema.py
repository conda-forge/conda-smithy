--- conflicted
+++ resolved
@@ -635,18 +635,9 @@
                 feedstock. Defaults to micromamba.
 
                 If conda or mamba are chosen, the latest Miniforge will be used to
-<<<<<<< HEAD
                 provision the base environment. If micromamba or pixi are chosen,
                 Miniforge is not involved; the environment is created directly by
                 micromamba or pixi.
-
-                Note: micromamba and pixi are only used on macOS and Windows for now.
-                On Linux, mamba (as provided in the Docker images) will still be used
-                even if micromamba or pixi are chosen.
-=======
-                provision the base environment. If micromamba is chosen, Miniforge
-                is not involved; the environment is created directly by micromamba.
->>>>>>> 1eadcb85
                 """
             ),
         )
