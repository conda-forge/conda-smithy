import copy
import os
import re
from collections.abc import Sequence
from glob import glob
from typing import Dict, List, Mapping, Optional, Union

from conda.models.version import InvalidVersionSpec, VersionOrder
from conda_build.metadata import (
    FIELDS as _CONDA_BUILD_FIELDS,
)
from rattler_build_conda_compat import loader as rattler_loader
from rattler_build_conda_compat.recipe_sources import get_all_url_sources

FIELDS = copy.deepcopy(_CONDA_BUILD_FIELDS)

# Just in case 'extra' moves into conda_build
if "extra" not in FIELDS.keys():
    FIELDS["extra"] = {}

FIELDS["extra"]["recipe-maintainers"] = ()
FIELDS["extra"]["feedstock-name"] = ""

EXPECTED_SECTION_ORDER = [
    "package",
    "source",
    "build",
    "requirements",
    "test",
    "app",
    "outputs",
    "about",
    "extra",
]

REQUIREMENTS_ORDER = ["build", "host", "run"]

TEST_KEYS = {"imports", "commands"}
TEST_FILES = ["run_test.py", "run_test.sh", "run_test.bat", "run_test.pl"]


sel_pat = re.compile(r"(.+?)\s*(#.*)?\[([^\[\]]+)\](?(2).*)$")
jinja_pat = re.compile(r"\s*\{%\s*(set)\s+[^\s]+\s*=\s*[^\s]+\s*%\}")
JINJA_VAR_PAT = re.compile(r"{{(.*?)}}")

CONDA_BUILD_TOOL = "conda-build"
RATTLER_BUILD_TOOL = "rattler-build"


def get_section(parent, name, lints, is_recipe_v2=False):
    if not is_recipe_v2:
        return get_meta_section(parent, name, lints)
    else:
        return get_recipe_v2_section(parent, name)


def get_meta_section(parent, name, lints):
    if name == "source":
        return get_list_section(parent, name, lints, allow_single=True)
    elif name == "outputs":
        return get_list_section(parent, name, lints)

    section = parent.get(name, {})
    if not isinstance(section, Mapping):
        lints.append(
            f'The "{name}" section was expected to be a dictionary, but '
            f"got a {type(section).__name__}."
        )
        section = {}
    return section


<<<<<<< HEAD
def get_recipe_v2_section(meta, name) -> Union[Dict, List[Dict]]:
=======
def get_rattler_section(meta, name) -> Union[Dict, List[Dict], List[str]]:
>>>>>>> 66d72937
    if name == "requirements":
        return rattler_loader.load_all_requirements(meta)
    elif name == "tests":
        return rattler_loader.load_all_tests(meta)
    elif name == "source":
        sources = get_all_url_sources(meta)
        return list(sources)

    return meta.get(name, {})


def get_list_section(parent, name, lints, allow_single=False):
    section = parent.get(name, [])
    if allow_single and isinstance(section, Mapping):
        return [section]
    elif isinstance(section, Sequence) and not isinstance(section, str):
        return section
    else:
        msg = 'The "{}" section was expected to be a {}list, but got a {}.{}.'.format(
            name,
            "dictionary or a " if allow_single else "",
            type(section).__module__,
            type(section).__name__,
        )
        lints.append(msg)
        return [{}]


def find_local_config_file(recipe_dir: str, filename: str) -> Optional[str]:
    # support
    # 1. feedstocks
    # 2. staged-recipes with custom conda-forge.yaml in recipe
    # 3. staged-recipes
    found_filesname = (
        glob(os.path.join(recipe_dir, filename))
        or glob(
            os.path.join(recipe_dir, "..", filename),
        )
        or glob(
            os.path.join(recipe_dir, "..", "..", filename),
        )
    )

    return found_filesname[0] if found_filesname else None


def is_selector_line(line, allow_platforms=False, allow_keys=set()):
    # Using the same pattern defined in conda-build (metadata.py),
    # we identify selectors.
    line = line.rstrip()
    if line.lstrip().startswith("#"):
        # Don't bother with comment only lines
        return False
    m = sel_pat.match(line)
    if m:
        nouns = {
            w for w in m.group(3).split() if w not in ("not", "and", "or")
        }
        allowed_nouns = (
            {"win", "linux", "osx", "unix"} if allow_platforms else set()
        ) | allow_keys

        if nouns.issubset(allowed_nouns):
            # the selector only contains (a boolean chain of) platform selectors
            # and/or keys from the conda_build_config.yaml
            return False
        else:
            return True
    return False


def is_jinja_line(line):
    line = line.rstrip()
    m = jinja_pat.match(line)
    if m:
        return True
    return False


def selector_lines(lines):
    for i, line in enumerate(lines):
        if is_selector_line(line):
            yield line, i


def jinja_lines(lines):
    for i, line in enumerate(lines):
        if is_jinja_line(line):
            yield line, i


def _lint_recipe_name(recipe_name: str) -> Optional[str]:
    wrong_recipe_name = "Recipe name has invalid characters. only lowercase alpha, numeric, underscores, hyphens and dots allowed"

    if re.match(r"^[a-z0-9_\-.]+$", recipe_name) is None:
        return wrong_recipe_name

    return None


def _lint_package_version(version: Optional[str]) -> Optional[str]:
    no_package_version = "Package version is missing."
    invalid_version = "Package version {ver} doesn't match conda spec: {err}"

    if not version:
        return no_package_version

    ver = str(version)
    try:
        VersionOrder(ver)
    except InvalidVersionSpec as e:
        return invalid_version.format(ver=ver, err=e)<|MERGE_RESOLUTION|>--- conflicted
+++ resolved
@@ -70,11 +70,7 @@
     return section
 
 
-<<<<<<< HEAD
 def get_recipe_v2_section(meta, name) -> Union[Dict, List[Dict]]:
-=======
-def get_rattler_section(meta, name) -> Union[Dict, List[Dict], List[str]]:
->>>>>>> 66d72937
     if name == "requirements":
         return rattler_loader.load_all_requirements(meta)
     elif name == "tests":
