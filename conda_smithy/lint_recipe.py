# -*- coding: utf-8 -*-

from collections.abc import Sequence, Mapping

str_type = str

import copy
from glob import glob
import io
import itertools
import os
import re
import shutil
import subprocess
import sys

import github

from conda_build.metadata import (
    ensure_valid_license_family,
    FIELDS as cbfields,
)
import conda_build.conda_interface

from .utils import render_meta_yaml, yaml


FIELDS = copy.deepcopy(cbfields)

# Just in case 'extra' moves into conda_build
if "extra" not in FIELDS.keys():
    FIELDS["extra"] = set()

FIELDS["extra"].add("recipe-maintainers")

EXPECTED_SECTION_ORDER = [
    "package",
    "source",
    "build",
    "requirements",
    "test",
    "app",
    "outputs",
    "about",
    "extra",
]

REQUIREMENTS_ORDER = ["build", "host", "run"]

TEST_KEYS = {"imports", "commands"}
TEST_FILES = ["run_test.py", "run_test.sh", "run_test.bat", "run_test.pl"]


NEEDED_FAMILIES = ["gpl", "bsd", "mit", "apache", "psf"]

sel_pat = re.compile(r"(.+?)\s*(#.*)?\[([^\[\]]+)\](?(2).*)$")
jinja_pat = re.compile(r"\s*\{%\s*(set)\s+[^\s]+\s*=\s*[^\s]+\s*%\}")


def get_section(parent, name, lints):
    if name == "source":
        return get_list_section(parent, name, lints, allow_single=True)
    elif name == "outputs":
        return get_list_section(parent, name, lints)

    section = parent.get(name, {})
    if not isinstance(section, Mapping):
        lints.append(
            'The "{}" section was expected to be a dictionary, but '
            "got a {}.".format(name, type(section).__name__)
        )
        section = {}
    return section


def get_list_section(parent, name, lints, allow_single=False):
    section = parent.get(name, [])
    if allow_single and isinstance(section, Mapping):
        return [section]
    elif isinstance(section, Sequence) and not isinstance(section, str_type):
        return section
    else:
        msg = 'The "{}" section was expected to be a {}list, but got a {}.{}.'.format(
            name,
            "dictionary or a " if allow_single else "",
            type(section).__module__,
            type(section).__name__,
        )
        lints.append(msg)
        return [{}]


def lint_section_order(major_sections, lints):
    section_order_sorted = sorted(
        major_sections, key=EXPECTED_SECTION_ORDER.index
    )
    if major_sections != section_order_sorted:
        section_order_sorted_str = map(
            lambda s: "'%s'" % s, section_order_sorted
        )
        section_order_sorted_str = ", ".join(section_order_sorted_str)
        section_order_sorted_str = "[" + section_order_sorted_str + "]"
        lints.append(
            "The top level meta keys are in an unexpected order. "
            "Expecting {}.".format(section_order_sorted_str)
        )


def lint_about_contents(about_section, lints):
    for about_item in ["home", "license", "summary"]:
        # if the section doesn't exist, or is just empty, lint it.
        if not about_section.get(about_item, ""):
            lints.append(
                "The {} item is expected in the about section."
                "".format(about_item)
            )


def lintify(meta, recipe_dir=None, conda_forge=False):
    lints = []
    hints = []
    major_sections = list(meta.keys())

    # If the recipe_dir exists (no guarantee within this function) , we can
    # find the meta.yaml within it.
    meta_fname = os.path.join(recipe_dir or "", "meta.yaml")

    sources_section = get_section(meta, "source", lints)
    build_section = get_section(meta, "build", lints)
    requirements_section = get_section(meta, "requirements", lints)
    test_section = get_section(meta, "test", lints)
    about_section = get_section(meta, "about", lints)
    extra_section = get_section(meta, "extra", lints)
    package_section = get_section(meta, "package", lints)
    outputs_section = get_section(meta, "outputs", lints)

    recipe_dirname = os.path.basename(recipe_dir) if recipe_dir else "recipe"
    is_staged_recipes = recipe_dirname != "recipe"

    # 0: Top level keys should be expected
    unexpected_sections = []
    for section in major_sections:
        if section not in EXPECTED_SECTION_ORDER:
            lints.append(
                "The top level meta key {} is unexpected".format(section)
            )
            unexpected_sections.append(section)

    for section in unexpected_sections:
        major_sections.remove(section)

    # 1: Top level meta.yaml keys should have a specific order.
    lint_section_order(major_sections, lints)

    # 2: The about section should have a home, license and summary.
    lint_about_contents(about_section, lints)

    # 3a: The recipe should have some maintainers.
    if not extra_section.get("recipe-maintainers", []):
        lints.append(
            "The recipe could do with some maintainers listed in "
            "the `extra/recipe-maintainers` section."
        )

    # 3b: Maintainers should be a list
    if not (
        isinstance(extra_section.get("recipe-maintainers", []), Sequence)
        and not isinstance(
            extra_section.get("recipe-maintainers", []), str_type
        )
    ):
        lints.append("Recipe maintainers should be a json list.")

    # 4: The recipe should have some tests.
    if not any(key in TEST_KEYS for key in test_section):
        a_test_file_exists = recipe_dir is not None and any(
            os.path.exists(os.path.join(recipe_dir, test_file))
            for test_file in TEST_FILES
        )
        if not a_test_file_exists:
            has_outputs_test = False
            no_test_hints = []
            if outputs_section:
                for out in outputs_section:
                    test_out = get_section(out, "test", lints)
                    if any(key in TEST_KEYS for key in test_out):
                        has_outputs_test = True
                    else:
                        no_test_hints.append(
                            "It looks like the '{}' output doesn't "
                            "have any tests.".format(out.get("name", "???"))
                        )

            if has_outputs_test:
                hints.extend(no_test_hints)
            else:
                lints.append("The recipe must have some tests.")

    # 5: License cannot be 'unknown.'
    license = about_section.get("license", "").lower()
    if "unknown" == license.strip():
        lints.append("The recipe license cannot be unknown.")

    # 6: Selectors should be in a tidy form.
    if recipe_dir is not None and os.path.exists(meta_fname):
        bad_selectors = []
        bad_lines = []
        # Good selectors look like ".*\s\s#\s[...]"
        good_selectors_pat = re.compile(r"(.+?)\s{2,}#\s\[(.+)\](?(2).*)$")
        with io.open(meta_fname, "rt") as fh:
            for selector_line, line_number in selector_lines(fh):
                if not good_selectors_pat.match(selector_line):
                    bad_selectors.append(selector_line)
                    bad_lines.append(line_number)
        if bad_selectors:
            lints.append(
                "Selectors are suggested to take a "
                "``<two spaces>#<one space>[<expression>]`` form."
                " See lines {}".format(bad_lines)
            )

    # 7: The build section should have a build number.
    if build_section.get("number", None) is None:
        lints.append("The recipe must have a `build/number` section.")

    # 8: The build section should be before the run section in requirements.
    seen_requirements = [
        k for k in requirements_section if k in REQUIREMENTS_ORDER
    ]
    requirements_order_sorted = sorted(
        seen_requirements, key=REQUIREMENTS_ORDER.index
    )
    if seen_requirements != requirements_order_sorted:
        lints.append(
            "The `requirements/` sections should be defined "
            "in the following order: "
            + ", ".join(REQUIREMENTS_ORDER)
            + "; instead saw: "
            + ", ".join(seen_requirements)
            + "."
        )

    # 9: Files downloaded should have a hash.
    for source_section in sources_section:
        if "url" in source_section and not (
            {"sha1", "sha256", "md5"} & set(source_section.keys())
        ):
            lints.append(
                "When defining a source/url please add a sha256, sha1 "
                "or md5 checksum (sha256 preferably)."
            )

    # 10: License should not include the word 'license'.
    license = about_section.get("license", "").lower()
    if "license" in license.lower() and "unlicense" not in license.lower():
        lints.append(
            "The recipe `license` should not include the word " '"License".'
        )

    # 11: There should be one empty line at the end of the file.
    if recipe_dir is not None and os.path.exists(meta_fname):
        with io.open(meta_fname, "r") as f:
            lines = f.read().split("\n")
        # Count the number of empty lines from the end of the file
        empty_lines = itertools.takewhile(lambda x: x == "", reversed(lines))
        end_empty_lines_count = len(list(empty_lines))
        if end_empty_lines_count > 1:
            lints.append(
                "There are {} too many lines.  "
                "There should be one empty line at the end of the "
                "file.".format(end_empty_lines_count - 1)
            )
        elif end_empty_lines_count < 1:
            lints.append(
                "There are too few lines.  There should be one empty "
                "line at the end of the file."
            )

    # 12: License family must be valid (conda-build checks for that)
    try:
        ensure_valid_license_family(meta)
    except RuntimeError as e:
        lints.append(str(e))

    # 12a: License family must be valid (conda-build checks for that)
    license_family = about_section.get("license_family", license).lower()
    license_file = about_section.get("license_file", "")
    if license_file == "" and any(
        f for f in NEEDED_FAMILIES if f in license_family
    ):
        lints.append("license_file entry is missing, but is required.")

    # 13: Check that the recipe name is valid
    recipe_name = package_section.get("name", "").strip()
    if re.match("^[a-z0-9_\-.]+$", recipe_name) is None:
        lints.append(
            "Recipe name has invalid characters. only lowercase alpha, numeric, "
            "underscores, hyphens and dots allowed"
        )

    # 14: Run conda-forge specific lints
    if conda_forge:
        run_conda_forge_specific(meta, recipe_dir, lints, hints)

    # 15: Check if we are using legacy patterns
    build_reqs = requirements_section.get("build", None)
    if build_reqs and ("numpy x.x" in build_reqs):
        lints.append(
            "Using pinned numpy packages is a deprecated pattern.  Consider "
            "using the method outlined "
            "[here](https://conda-forge.org/docs/maintainer/knowledge_base.html#linking-numpy)."
        )

    # 16: Subheaders should be in the allowed subheadings
    for section in major_sections:
        expected_subsections = FIELDS.get(section, [])
        if not expected_subsections:
            continue
        for subsection in get_section(meta, section, lints):
            if (
                section != "source"
                and section != "outputs"
                and subsection not in expected_subsections
            ):
                lints.append(
                    "The {} section contained an unexpected "
                    "subsection name. {} is not a valid subsection"
                    " name.".format(section, subsection)
                )
            elif section == "source" or section == "outputs":
                for source_subsection in subsection:
                    if source_subsection not in expected_subsections:
                        lints.append(
                            "The {} section contained an unexpected "
                            "subsection name. {} is not a valid subsection"
                            " name.".format(section, source_subsection)
                        )

    # 17: noarch doesn't work with selectors for runtime dependencies
    if build_section.get("noarch") is not None and os.path.exists(meta_fname):
        with io.open(meta_fname, "rt") as fh:
            in_runreqs = False
            for line in fh:
                line_s = line.strip()
                if line_s == "host:" or line_s == "run:":
                    in_runreqs = True
                    runreqs_spacing = line[: -len(line.lstrip())]
                    continue
                if line_s.startswith("skip:") and is_selector_line(line):
                    lints.append(
                        "`noarch` packages can't have selectors. If "
                        "the selectors are necessary, please remove "
                        "`noarch: {}`.".format(build_section["noarch"])
                    )
                    break
                if in_runreqs:
                    if runreqs_spacing == line[: -len(line.lstrip())]:
                        in_runreqs = False
                        continue
                    if is_selector_line(line):
                        lints.append(
                            "`noarch` packages can't have selectors. If "
                            "the selectors are necessary, please remove "
                            "`noarch: {}`.".format(build_section["noarch"])
                        )
                        break

    # 19: check version
    if package_section.get("version") is not None:
        ver = str(package_section.get("version"))
        try:
            conda_build.conda_interface.VersionOrder(ver)
        except:
            lints.append(
                "Package version {} doesn't match conda spec".format(ver)
            )

    # 20: Jinja2 variable definitions should be nice.
    if recipe_dir is not None and os.path.exists(meta_fname):
        bad_jinja = []
        bad_lines = []
        # Good Jinja2 variable definitions look like "{% set .+ = .+ %}"
        good_jinja_pat = re.compile(r"\s*\{%\s(set)\s[^\s]+\s=\s[^\s]+\s%\}")
        with io.open(meta_fname, "rt") as fh:
            for jinja_line, line_number in jinja_lines(fh):
                if not good_jinja_pat.match(jinja_line):
                    bad_jinja.append(jinja_line)
                    bad_lines.append(line_number)
        if bad_jinja:
            lints.append(
                "Jinja2 variable definitions are suggested to "
                "take a ``{{%<one space>set<one space>"
                "<variable name><one space>=<one space>"
                "<expression><one space>%}}`` form. See lines "
                "{}".format(bad_lines)
            )

    # 21: Legacy usage of compilers
    if build_reqs and ("toolchain" in build_reqs):
        lints.append(
            "Using toolchain directly in this manner is deprecated.  Consider "
            "using the compilers outlined "
            "[here](https://conda-forge.org/docs/maintainer/knowledge_base.html#compilers)."
        )

    # 22: Single space in pinned requirements
    for section, requirements in requirements_section.items():
        for requirement in requirements or []:
            req, _, _ = requirement.partition("#")
            if "{{" in req:
                continue
            parts = req.split()
            if len(parts) > 2 and parts[1] in [
                "!=",
                "=",
                "==",
                ">",
                "<",
                "<=",
                ">=",
            ]:
                # check for too many spaces
                lints.append(
                    (
                        "``requirements: {section}: {requirement}`` should not "
                        "contain a space between relational operator and the version, i.e. "
                        "``{name} {pin}``"
                    ).format(
                        section=section,
                        requirement=requirement,
                        name=parts[0],
                        pin="".join(parts[1:]),
                    )
                )
                continue
            # check that there is a space if there is a pin
            bad_char_idx = [(parts[0].find(c), c) for c in "><="]
            bad_char_idx = [bci for bci in bad_char_idx if bci[0] >= 0]
            if bad_char_idx:
                bad_char_idx.sort()
                i = bad_char_idx[0][0]
                lints.append(
                    (
                        "``requirements: {section}: {requirement}`` must "
                        "contain a space between the name and the pin, i.e. "
                        "``{name} {pin}``"
                    ).format(
                        section=section,
                        requirement=requirement,
                        name=parts[0][:i],
                        pin=parts[0][i:] + "".join(parts[1:]),
                    )
                )
                continue

    # 23: non noarch builds shouldn't use version constraints on python and r-base
    check_languages = ["python", "r-base"]
    host_reqs = requirements_section.get("host") or []
    run_reqs = requirements_section.get("run") or []
    for language in check_languages:
        if build_section.get("noarch") is None and not outputs_section:
            filtered_host_reqs = [
                req
                for req in host_reqs
                if req.partition(" ")[0] == str(language)
            ]
            filtered_run_reqs = [
                req
                for req in run_reqs
                if req.partition(" ")[0] == str(language)
            ]
            if filtered_host_reqs and not filtered_run_reqs:
                lints.append(
                    "If {0} is a host requirement, it should be a run requirement.".format(
                        str(language)
                    )
                )
            for reqs in [filtered_host_reqs, filtered_run_reqs]:
                if str(language) in reqs:
                    continue
                for req in reqs:
                    constraint = req.split(" ", 1)[1]
                    if constraint.startswith(">") or constraint.startswith(
                        "<"
                    ):
                        lints.append(
                            "Non noarch packages should have {0} requirement without any version constraints.".format(
                                str(language)
                            )
                        )

    # hints
    # 1: suggest pip
    if "script" in build_section:
        scripts = build_section["script"]
        if isinstance(scripts, str):
            scripts = [scripts]
        for script in scripts:
            if "python setup.py install" in script:
                hints.append(
                    "Whenever possible python packages should use pip. "
                    "See https://conda-forge.org/docs/maintainer/adding_pkgs.html#use-pip"
                )

    # 2: suggest python noarch (skip on feedstocks)
    if (
        build_section.get("noarch") is None
        and build_reqs
        and not any(["_compiler_stub" in b for b in build_reqs])
        and ("pip" in build_reqs)
        and (is_staged_recipes or not conda_forge)
    ):
        with io.open(meta_fname, "rt") as fh:
            in_runreqs = False
            no_arch_possible = True
            for line in fh:
                line_s = line.strip()
                if line_s == "host:" or line_s == "run:":
                    in_runreqs = True
                    runreqs_spacing = line[: -len(line.lstrip())]
                    continue
                if line_s.startswith("skip:") and is_selector_line(line):
                    no_arch_possible = False
                    break
                if in_runreqs:
                    if runreqs_spacing == line[: -len(line.lstrip())]:
                        in_runreqs = False
                        continue
                    if is_selector_line(line):
                        no_arch_possible = False
                        break
            if no_arch_possible:
                hints.append(
                    "Whenever possible python packages should use noarch. "
                    "See https://conda-forge.org/docs/maintainer/knowledge_base.html#noarch-builds"
                )

    # 3: suggest fixing all recipe/*.sh shellcheck findings
    shellcheck_enabled = False
    shell_scripts = []
    if recipe_dir:
        shell_scripts = glob(os.path.join(recipe_dir, "*.sh"))
        # support feedstocks and staged-recipes
        forge_yaml = glob(
            os.path.join(recipe_dir, "..", "conda-forge.yml")
        ) or glob(os.path.join(recipe_dir, "..", "..", "conda-forge.yml"),)
        if shell_scripts and forge_yaml:
            with open(forge_yaml[0], "r") as fh:
                code = yaml.load(fh)
                shellcheck_enabled = code.get("shellcheck", {}).get(
                    "enabled", shellcheck_enabled
                )

    if shellcheck_enabled and shutil.which("shellcheck") and shell_scripts:
        MAX_SHELLCHECK_LINES = 50
        cmd = [
            "shellcheck",
            "--enable=all",
            "--shell=bash",
            # SC2154: var is referenced but not assigned,
            #         see https://github.com/koalaman/shellcheck/wiki/SC2154
            "--exclude=SC2154",
        ]

        p = subprocess.Popen(
            cmd + shell_scripts,
            stdout=subprocess.PIPE,
            stderr=subprocess.STDOUT,
            env={
                "PATH": os.getenv("PATH")
            },  # exclude other env variables to protect against token leakage
        )
        sc_stdout, _ = p.communicate()

        if p.returncode == 1:
            # All files successfully scanned with some issues.
            findings = (
                sc_stdout.decode(sys.stdout.encoding)
                .replace("\r\n", "\n")
                .splitlines()
            )
            hints.append(
                "Whenever possible fix all shellcheck findings ('"
                + " ".join(cmd)
                + " recipe/*.sh -f diff | git apply' helps)"
            )
            hints.extend(findings[:50])
            if len(findings) > MAX_SHELLCHECK_LINES:
                hints.append(
                    "Output restricted, there are '%s' more lines."
                    % (len(findings) - MAX_SHELLCHECK_LINES)
                )
        elif p.returncode != 0:
            # Something went wrong.
            hints.append(
                "There have been errors while scanning with shellcheck."
            )

<<<<<<< HEAD
    # 4: recommend license_family
    if "license_family" not in about_section:
        hints.append("license_family entry is missing, but is recommended.")
=======
    # 4: Check for SPDX
    import license_expression

    license = about_section.get("license", "")
    licensing = license_expression.Licensing()
    parsed_exceptions = []
    try:
        parsed_licenses = []
        parsed_licenses_with_exception = licensing.license_symbols(
            license.strip(), decompose=False
        )
        for l in parsed_licenses_with_exception:
            if isinstance(l, license_expression.LicenseWithExceptionSymbol):
                parsed_licenses.append(l.license_symbol.key)
                parsed_exceptions.append(l.exception_symbol.key)
            else:
                parsed_licenses.append(l.key)
    except license_expression.ExpressionError:
        parsed_licenses = [license]

    with open(
        os.path.join(os.path.dirname(__file__), "licenses.txt"), "r"
    ) as f:
        expected_licenses = f.readlines()
        expected_licenses = set([l.strip() for l in expected_licenses])
    with open(
        os.path.join(os.path.dirname(__file__), "license_exceptions.txt"), "r"
    ) as f:
        expected_exceptions = f.readlines()
        expected_exceptions = set([l.strip() for l in expected_exceptions])
    if set(parsed_licenses) - expected_licenses:
        hints.append(
            "License is not an SPDX identifier (or Other) nor an SPDX license expression."
        )
    if set(parsed_exceptions) - expected_exceptions:
        hints.append("License exception is not an SPDX exception.")
>>>>>>> ec23b6ac

    return lints, hints


def run_conda_forge_specific(meta, recipe_dir, lints, hints):
    gh = github.Github(os.environ["GH_TOKEN"])
    package_section = get_section(meta, "package", lints)
    extra_section = get_section(meta, "extra", lints)
    recipe_dirname = os.path.basename(recipe_dir) if recipe_dir else "recipe"
    recipe_name = package_section.get("name", "").strip()
    is_staged_recipes = recipe_dirname != "recipe"

    # 1: Check that the recipe does not exist in conda-forge or bioconda
    if is_staged_recipes and recipe_name:
        cf = gh.get_user(os.getenv("GH_ORG", "conda-forge"))
        try:
            cf.get_repo("{}-feedstock".format(recipe_name))
            feedstock_exists = True
        except github.UnknownObjectException as e:
            feedstock_exists = False

        if feedstock_exists:
            lints.append("Feedstock with the same name exists in conda-forge")

        bio = gh.get_user("bioconda").get_repo("bioconda-recipes")
        try:
            bio.get_dir_contents("recipes/{}".format(recipe_name))
        except github.UnknownObjectException as e:
            pass
        else:
            hints.append(
                "Recipe with the same name exists in bioconda: "
                "please discuss with @conda-forge/bioconda-recipes."
            )

    # 2: Check that the recipe maintainers exists:
    maintainers = extra_section.get("recipe-maintainers", [])
    for maintainer in maintainers:
        if "/" in maintainer:
            # It's a team. Checking for existence is expensive. Skip for now
            continue
        try:
            gh.get_user(maintainer)
        except github.UnknownObjectException as e:
            lints.append(
                'Recipe maintainer "{}" does not exist'.format(maintainer)
            )

    # 3: if the recipe dir is inside the example dir
    if recipe_dir is not None and "recipes/example/" in recipe_dir:
        lints.append(
            "Please move the recipe out of the example dir and "
            "into its own dir."
        )


def is_selector_line(line):
    # Using the same pattern defined in conda-build (metadata.py),
    # we identify selectors.
    line = line.rstrip()
    if line.lstrip().startswith("#"):
        # Don't bother with comment only lines
        return False
    m = sel_pat.match(line)
    if m:
        m.group(3)
        return True
    return False


def is_jinja_line(line):
    line = line.rstrip()
    m = jinja_pat.match(line)
    if m:
        return True
    return False


def selector_lines(lines):
    for i, line in enumerate(lines):
        if is_selector_line(line):
            yield line, i


def jinja_lines(lines):
    for i, line in enumerate(lines):
        if is_jinja_line(line):
            yield line, i


def main(recipe_dir, conda_forge=False, return_hints=False):
    recipe_dir = os.path.abspath(recipe_dir)
    recipe_meta = os.path.join(recipe_dir, "meta.yaml")
    if not os.path.exists(recipe_dir):
        raise IOError("Feedstock has no recipe/meta.yaml.")

    with io.open(recipe_meta, "rt") as fh:
        content = render_meta_yaml("".join(fh))
        meta = yaml.load(content)
    results, hints = lintify(meta, recipe_dir, conda_forge)
    if return_hints:
        return results, hints
    else:
        return results<|MERGE_RESOLUTION|>--- conflicted
+++ resolved
@@ -596,11 +596,6 @@
                 "There have been errors while scanning with shellcheck."
             )
 
-<<<<<<< HEAD
-    # 4: recommend license_family
-    if "license_family" not in about_section:
-        hints.append("license_family entry is missing, but is recommended.")
-=======
     # 4: Check for SPDX
     import license_expression
 
@@ -637,7 +632,10 @@
         )
     if set(parsed_exceptions) - expected_exceptions:
         hints.append("License exception is not an SPDX exception.")
->>>>>>> ec23b6ac
+
+    # 5: recommend license_family
+    if "license_family" not in about_section:
+        hints.append("license_family entry is missing, but is recommended.")
 
     return lints, hints
 
