--- conflicted
+++ resolved
@@ -1,17 +1,3 @@
-<<<<<<< HEAD
-# -*- coding: utf-8 -*-
-
-from collections.abc import Sequence, Mapping
-from typing import List
-
-from pydantic import BaseModel
-
-from conda_smithy.schema import ConfigModel, NoExtraFieldsHint
-
-str_type = str
-
-=======
->>>>>>> b3ad5324
 import copy
 import json
 import os
@@ -33,9 +19,11 @@
 from conda_build.metadata import (
     ensure_valid_license_family,
 )
+from pydantic import BaseModel
 from rattler_build_conda_compat import loader as rattler_loader
 from ruamel.yaml.constructor import DuplicateKeyError
 
+from conda_smithy.schema import ConfigModel, NoExtraFieldsHint
 from conda_smithy.configure_feedstock import _read_forge_config
 from conda_smithy.linter import conda_recipe_v1_linter
 from conda_smithy.linter.hints import (
@@ -94,8 +82,6 @@
 NEEDED_FAMILIES = ["gpl", "bsd", "mit", "apache", "psf"]
 
 
-<<<<<<< HEAD
-
 def _forge_yaml_hint_extra_fields(forge_yaml: dict) -> List[str]:
     """
     Identify unexpected keys in the conda-forge.yml file.
@@ -122,10 +108,7 @@
     return hints
 
 
-def lintify_forge_yaml(recipe_dir=None) -> (List[str], List[str]):
-=======
 def _get_forge_yaml(recipe_dir: Optional[str] = None) -> dict:
->>>>>>> b3ad5324
     if recipe_dir:
         forge_yaml_filename = (
             glob(os.path.join(recipe_dir, "..", "conda-forge.yml"))
@@ -147,7 +130,7 @@
     return forge_yaml
 
 
-def lintify_forge_yaml(recipe_dir: Optional[str] = None) -> (list, list):
+def lintify_forge_yaml(recipe_dir: Optional[str] = None) -> (list[str], list[str]):
     forge_yaml = _get_forge_yaml(recipe_dir)
     # This is where we validate against the jsonschema and execute our custom validators.
     json_lints, json_hints = validate_json_schema(forge_yaml)
