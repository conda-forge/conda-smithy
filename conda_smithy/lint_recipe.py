--- conflicted
+++ resolved
@@ -1108,18 +1108,15 @@
     if not is_rattler_build:
         global_constraints = requirements_section.get("run_constrained") or []
 
-<<<<<<< HEAD
-    build_hint = (
+    build_lint = (
         '`{{ stdlib("c") }}`'
         if not is_rattler_build
         else '`${{ stdlib("c") }}`'
     )
-    stdlib_hint = (
-=======
+
     stdlib_lint = (
->>>>>>> 57c91d99
         "This recipe is using a compiler, which now requires adding a build "
-        f"dependence on {build_hint} as well. Note that this rule applies to "
+        f"dependence on {build_lint} as well. Note that this rule applies to "
         "each output of the recipe using a compiler. For further details, please "
         "see https://github.com/conda-forge/conda-forge.github.io/issues/2102."
     )
@@ -1168,27 +1165,20 @@
     # this check needs to be done per output --> use separate (unflattened) requirements
     for build_reqs in all_build_reqs:
         has_compiler = any(pat_compiler_stub.match(rq) for rq in build_reqs)
-<<<<<<< HEAD
         stdlib_stub = "c_stdlib_stub" if not is_rattler_build else "${{ stdlib"
         if has_compiler and stdlib_stub not in build_reqs:
-            if stdlib_hint not in hints:
-                hints.append(stdlib_hint)
-
-    sysroot_hint_build = (
+            if stdlib_lint not in lints:
+                lints.append(stdlib_lint)
+
+    sysroot_lint_build = (
         '`{{ stdlib("c") }}`'
         if not is_rattler_build
         else '`${{ stdlib("c") }}`'
     )
-    sysroot_hint = (
-=======
-        if has_compiler and "c_stdlib_stub" not in build_reqs:
-            if stdlib_lint not in lints:
-                lints.append(stdlib_lint)
 
     sysroot_lint = (
->>>>>>> 57c91d99
         "You're setting a requirement on sysroot_linux-<arch> directly; this should "
-        f"now be done by adding a build dependence on {sysroot_hint_build}, and "
+        f"now be done by adding a build dependence on {sysroot_lint_build}, and "
         "overriding `c_stdlib_version` in `recipe/conda_build_config.yaml` for the "
         "respective platform as necessary. For further details, please see "
         "https://github.com/conda-forge/conda-forge.github.io/issues/2102."
@@ -1283,6 +1273,7 @@
                 "Conflicting specification for minimum macOS deployment target!\n"
                 "If your conda_build_config.yaml sets `MACOSX_DEPLOYMENT_TARGET`, "
                 "please change the name of that key to `c_stdlib_version`!\n"
+                "Continuing with `max(c_stdlib_version, MACOSX_DEPLOYMENT_TARGET)`."
                 "Continuing with `max(c_stdlib_version, MACOSX_DEPLOYMENT_TARGET)`."
             )
             merged_dt = []
