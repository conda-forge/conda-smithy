--- conflicted
+++ resolved
@@ -116,21 +116,18 @@
         --clobber-file ./.ci_support/clobber_${CONFIG}.yaml \
         --extra-meta flow_run_id="$flow_run_id" remote_url="$remote_url" sha="$sha"
 
-<<<<<<< HEAD
     {%- else %}
 
     {{ BUILD_CMD }} --recipe ./{{ recipe_dir }} -m ./.ci_support/${CONFIG}.yaml --output-dir ${MINIFORGE_HOME}/conda-bld ${EXTRA_CB_OPTIONS:-}
 
     {%- endif %}
 
-=======
     ( startgroup "Inspecting artifacts" ) 2> /dev/null
 
     # inspect_artifacts was only added in conda-forge-ci-setup 4.6.0
     command -v inspect_artifacts >/dev/null 2>&1 && inspect_artifacts || echo "inspect_artifacts needs conda-forge-ci-setup >=4.6.0"
 
     ( endgroup "Inspecting artifacts" ) 2> /dev/null
->>>>>>> 4db8adb7
 
     {%- if conda_forge_output_validation %}
     ( startgroup "Validating outputs" ) 2> /dev/null
