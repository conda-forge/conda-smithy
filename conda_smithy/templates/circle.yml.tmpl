--- conflicted
+++ resolved
@@ -27,32 +27,20 @@
           command: |
             ./.circleci/fast_finish_ci_pr_build.sh
             ./.circleci/checkout_merge_commit.sh
-      - run:
-<<<<<<< HEAD
-          name: Print conda-build environment variables
-          command: |
-            {%- for dep, ver in case %}
-            echo {{ '"' }}{{ dep }}{{ '=${' }}{{ dep }}{{ '}"' }}
-            {%- endfor -%}
-      {%- endif %}
       - restore_cache:
           keys:
             - ccache-{{ '{{' }} .Branch {{ '}}' }}
             - ccache-master
       - run:
+          command: docker pull {{ docker.image }}
+      - run:
           # Run, test and (if we have a BINSTAR_TOKEN) upload the distributions.
-          command: ./ci_support/run_docker_build.sh
+          command: ./.circleci/run_docker_build.sh
       - save_cache:
           key: ccache-{{ '{{' }} .Branch {{ '}}' }}
           paths:
             - ./build_artefacts/.ccache
           when: always
-=======
-          command: docker pull {{ docker.image }}
-      - run:
-          # Run, test and (if we have a BINSTAR_TOKEN) upload the distributions.
-          command: ./.circleci/run_docker_build.sh
->>>>>>> b7bfe19a
 {%- endfor -%}
 {%- endif -%}
 {%- endblock %}
