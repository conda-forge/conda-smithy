--- conflicted
+++ resolved
@@ -44,14 +44,10 @@
 
       {%- for channel in channels.get('sources', []) %}
       conda config --add channels {{ channel }}
-<<<<<<< HEAD
       {%- endfor %}
-=======
-      {% endfor %}
       conda config --set show_channel_urls true
       conda install --yes --quiet conda-forge-build-setup
       source run_conda_forge_build_setup
->>>>>>> dbd3f701
 
 script:
   - conda build ./{{ recipe_dir }}
