--- conflicted
+++ resolved
@@ -102,11 +102,7 @@
         set "UPLOAD_ON_BRANCH={{ upload_on_branch }}"
 {%- endif %}
         call activate base
-<<<<<<< HEAD
-        upload_package {% if conda_forge_output_validation %}--validate --feedstock-name="%FEEDSTOCK_NAME%"{% endif %} .\ ".\{{ recipe_dir }}" .ci_support\%CONFIG%.yaml
-=======
         upload_package {% if conda_forge_output_validation %}--validate --feedstock-name="{{ feedstock_name }}"{% endif %}{% if private_upload %} --private{% endif %} .\ ".\{{ recipe_dir }}" .ci_support\%CONFIG%.yaml
->>>>>>> 52afc801
       displayName: Upload package
       env:
         BINSTAR_TOKEN: $(BINSTAR_TOKEN)
