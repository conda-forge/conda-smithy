--- conflicted
+++ resolved
@@ -16,33 +16,11 @@
       displayName: "Install Chocolatey Package: {{ choco_pkg }}"
 {% endfor %}
 
-<<<<<<< HEAD
-=======
-    - task: PythonScript@0
-      displayName: 'Download Miniforge'
-      inputs:
-        scriptSource: inline
-        script: |
-          import urllib.request
-          url = 'https://github.com/conda-forge/miniforge/releases/latest/download/Miniforge3-Windows-x86_64.exe'
-          path = r"$(Build.ArtifactStagingDirectory)/Miniforge.exe"
-          urllib.request.urlretrieve(url, path)
-
-    - script: |
-        start /wait "" %BUILD_ARTIFACTSTAGINGDIRECTORY%\Miniforge.exe /InstallationType=JustMe /RegisterPython=0 /S /D=$(MINIFORGE_HOME)
-      displayName: Install Miniforge
-
-    - powershell: Write-Host "##vso[task.prependpath]$(MINIFORGE_HOME)\Scripts"
-      displayName: Add conda to PATH
-
->>>>>>> 14e84b70
     - script: |
         call ".scripts\run_win_build.bat"
       displayName: Run Windows build
       env:
-        MINIFORGE_HOME: D:\Miniforge
-        MAMBA_ROOT_PREFIX: D:\.conda
-        CONDA_PKGS_DIRS: D:\.conda
+        MINIFORGE_HOME: $(MINIFORGE_HOME)   
         PYTHONUNBUFFERED: 1
         CONFIG: $(CONFIG)
         CI: azure
@@ -60,7 +38,7 @@
 
 {%- if azure.store_build_artifacts %}
     - script: |
-        set MINIFORGE_HOME=D:\Miniforge
+        set MINIFORGE_HOME=$(MINIFORGE_HOME)
         set CI=azure
         set CI_RUN_ID=$(build.BuildNumber).$(system.JobAttempt)
         set FEEDSTOCK_NAME=$(build.Repository.Name)
