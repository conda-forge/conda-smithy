# This file was generated automatically from conda-smithy. To update this configuration,
# update the conda-forge.yml and/or the recipe/meta.yaml.
# -*- mode: yaml -*-

jobs:
- job: win
  {{ azure_yaml|indent(2) }}
  steps:
{%- if clone_depth is not none %}
    - checkout: self
      fetchDepth: {{ clone_depth }}
{%- endif %}
{%- for choco_pkg in choco %}
    - script: |
        choco install {{ choco_pkg }} -fdv -y --debug
      displayName: "Install Chocolatey Package: {{ choco_pkg }}"
{% endfor %}

{%- if build_with_mambabuild %}
{%- set BOA="boa " %}
{%- else %}
{%- set BOA="" %}
{%- endif %}
    - task: PythonScript@0
      displayName: 'Download Miniforge'
      inputs:
        scriptSource: inline
        script: |
          import urllib.request
          url = 'https://github.com/conda-forge/miniforge/releases/latest/download/Mambaforge-Windows-x86_64.exe'
          path = r"$(Build.ArtifactStagingDirectory)/Miniforge.exe"
          urllib.request.urlretrieve(url, path)

    - script: |
        start /wait "" %BUILD_ARTIFACTSTAGINGDIRECTORY%\Miniforge.exe /InstallationType=JustMe /RegisterPython=0 /S /D=C:\Miniforge
      displayName: Install Miniforge

    - powershell: Write-Host "##vso[task.prependpath]C:\Miniforge\Scripts"
      displayName: Add conda to PATH

    - script: |
        call activate base
<<<<<<< HEAD
        mamba.exe install 'python=3.9' conda-build conda pip {{ BOA }}'{{ " ".join(remote_ci_setup) }}' -c conda-forge --strict-channel-priority --yes
        pip install git+https://github.com/mamba-org/conda_oci_mirror@main
=======
        mamba.exe install "python=3.9" conda-build conda pip {{ BOA }}{{ " ".join(remote_ci_setup) }} -c conda-forge --strict-channel-priority --yes
>>>>>>> 6de36e00
      displayName: Install conda-build

    - script: set PYTHONUNBUFFERED=1
      displayName: Set PYTHONUNBUFFERED

    # Configure the VM
    - script: |
        call activate base
        {%- if local_ci_setup %}
        conda.exe uninstall --quiet --yes --force {{ " ".join(remote_ci_setup) }}
        pip install --no-deps ".\{{ recipe_dir }}\."
        {%- endif %}
        setup_conda_rc .\ ".\{{ recipe_dir }}" .\.ci_support\%CONFIG%.yaml
      displayName: conda-forge CI setup

    {% if build_setup -%}
    # Configure the VM.
    - script: |
        set "CI=azure"
        call activate base
        {{ build_setup.replace("\n", "\n        ").rstrip() }}
      displayName: conda-forge build setup
    {%- endif %}

    - script: |
        call activate base
        if EXIST LICENSE.txt (
          copy LICENSE.txt "{{ recipe_dir }}\\recipe-scripts-license.txt"
        )
        {%- if build_with_mambabuild %}
        conda.exe mambabuild "{{ recipe_dir }}" -m .ci_support\%CONFIG%.yaml --suppress-variables
        {%- else %}
        conda.exe build "{{ recipe_dir }}" -m .ci_support\%CONFIG%.yaml --suppress-variables
        {%- endif %}
      displayName: Build recipe
      env:
        PYTHONUNBUFFERED: 1

{%- if azure.store_build_artifacts %}
    - script: |
        set CI=azure
        set CI_RUN_ID=$(build.BuildNumber).$(system.JobAttempt)
        set FEEDSTOCK_NAME=$(build.Repository.Name)
        set ARTIFACT_STAGING_DIR=$(Build.ArtifactStagingDirectory)
        set CONDA_BLD_DIR=$(CONDA_BLD_PATH)
        set BLD_ARTIFACT_PREFIX=conda_artifacts
        if "%AGENT_JOBSTATUS%" == "Failed" (
            set ENV_ARTIFACT_PREFIX=conda_envs
        )
        call ".scripts\create_conda_build_artifacts.bat"
      displayName: Prepare conda build artifacts
      condition: succeededOrFailed()

    - task: PublishPipelineArtifact@1
      displayName: Store conda build artifacts
      condition: not(eq(variables.BLD_ARTIFACT_PATH, ''))
      inputs:
        targetPath: $(BLD_ARTIFACT_PATH)
        artifactName: $(BLD_ARTIFACT_NAME)

    - task: PublishPipelineArtifact@1
      displayName: Store conda build environment artifacts
      condition: not(eq(variables.ENV_ARTIFACT_PATH, ''))
      inputs:
        targetPath: $(ENV_ARTIFACT_PATH)
        artifactName: $(ENV_ARTIFACT_NAME)
{%- endif %}

{%- if conda_forge_output_validation %}
    - script: |
        set "FEEDSTOCK_NAME=%BUILD_REPOSITORY_NAME:*/=%"
        call activate base
        validate_recipe_outputs "%FEEDSTOCK_NAME%"
      displayName: Validate Recipe Outputs
{%- endif %}

    - script: |
        set "GIT_BRANCH=%BUILD_SOURCEBRANCHNAME%"
        set "FEEDSTOCK_NAME=%BUILD_REPOSITORY_NAME:*/=%"
{%- if upload_on_branch %}
        set "UPLOAD_ON_BRANCH={{ upload_on_branch }}"
{%- endif %}
        call activate base
        upload_package {% if conda_forge_output_validation %}--validate --feedstock-name="%FEEDSTOCK_NAME%"{% endif %}{% if private_upload %} --private{% endif %} .\ ".\{{ recipe_dir }}" .ci_support\%CONFIG%.yaml
      displayName: Upload package
      env:
{%- for secret in secrets %}
        {{ secret }}: $({{ secret }})
{%- endfor %}
      condition: and(succeeded(), not(eq(variables['UPLOAD_PACKAGES'], 'False')), not(eq(variables['Build.Reason'], 'PullRequest')))<|MERGE_RESOLUTION|>--- conflicted
+++ resolved
@@ -40,12 +40,8 @@
 
     - script: |
         call activate base
-<<<<<<< HEAD
-        mamba.exe install 'python=3.9' conda-build conda pip {{ BOA }}'{{ " ".join(remote_ci_setup) }}' -c conda-forge --strict-channel-priority --yes
+        mamba.exe install "python=3.9" conda-build conda pip {{ BOA }}{{ " ".join(remote_ci_setup) }} -c conda-forge --strict-channel-priority --yes
         pip install git+https://github.com/mamba-org/conda_oci_mirror@main
-=======
-        mamba.exe install "python=3.9" conda-build conda pip {{ BOA }}{{ " ".join(remote_ci_setup) }} -c conda-forge --strict-channel-priority --yes
->>>>>>> 6de36e00
       displayName: Install conda-build
 
     - script: set PYTHONUNBUFFERED=1
