**Added:**

<<<<<<< HEAD
* Added more lints / hints for conda v2 recipes. (#2000, #2008, #2022)
=======
* Added more lints / hints for conda v2 recipes. (#2000, #2003, #2008, #2016)
>>>>>>> 4b632ac8

**Changed:**

* <news item>

**Deprecated:**

* <news item>

**Removed:**

* <news item>

**Fixed:**

* <news item>

**Security:**

* <news item><|MERGE_RESOLUTION|>--- conflicted
+++ resolved
@@ -1,10 +1,5 @@
 **Added:**
-
-<<<<<<< HEAD
 * Added more lints / hints for conda v2 recipes. (#2000, #2008, #2022)
-=======
-* Added more lints / hints for conda v2 recipes. (#2000, #2003, #2008, #2016)
->>>>>>> 4b632ac8
 
 **Changed:**
 
