#!/usr/bin/env python
# -*- coding: utf-8 -*-
from collections import OrderedDict
from contextlib import contextmanager
import io
import os
import shutil
import subprocess
import tempfile
import textwrap
import unittest
import warnings

import github
import pytest

import conda_smithy.lint_recipe as linter

_thisdir = os.path.abspath(os.path.dirname(__file__))


def is_gh_token_set():
    return "GH_TOKEN" in os.environ


@contextmanager
def tmp_directory():
    tmp_dir = tempfile.mkdtemp("recipe_")
    yield tmp_dir
    shutil.rmtree(tmp_dir)


class Test_linter(unittest.TestCase):
    def test_bad_top_level(self):
        meta = OrderedDict([["package", {}], ["build", {}], ["sources", {}]])
        lints, hints = linter.lintify(meta)
        expected_msg = "The top level meta key sources is unexpected"
        self.assertIn(expected_msg, lints)

    def test_bad_order(self):
        meta = OrderedDict([["package", {}], ["build", {}], ["source", {}]])
        lints, hints = linter.lintify(meta)
        expected_msg = (
            "The top level meta keys are in an unexpected "
            "order. Expecting ['package', 'source', 'build']."
        )
        self.assertIn(expected_msg, lints)

    def test_missing_about_license_and_summary(self):
        meta = {"about": {"home": "a URL"}}
        lints, hints = linter.lintify(meta)
        expected_message = "The license item is expected in the about section."
        self.assertIn(expected_message, lints)

        expected_message = "The summary item is expected in the about section."
        self.assertIn(expected_message, lints)

    def test_bad_about_license(self):
        meta = {
            "about": {
                "home": "a URL",
                "summary": "A test summary",
                "license": "unknown",
            }
        }
        lints, hints = linter.lintify(meta)
        expected_message = "The recipe license cannot be unknown."
        self.assertIn(expected_message, lints)

    def test_bad_about_license_family(self):
        meta = {
            "about": {
                "home": "a URL",
                "summary": "A test summary",
                "license": "BSD 3-clause",
                "license_family": "BSD3",
            }
        }
        lints, hints = linter.lintify(meta)
        expected = "about/license_family 'BSD3' not allowed"
        self.assertTrue(any(lint.startswith(expected) for lint in lints))

    def test_missing_about_home(self):
        meta = {"about": {"license": "BSD", "summary": "A test summary"}}
        lints, hints = linter.lintify(meta)
        expected_message = "The home item is expected in the about section."
        self.assertIn(expected_message, lints)

    def test_missing_about_home_empty(self):
        meta = {"about": {"home": "", "summary": "", "license": ""}}
        lints, hints = linter.lintify(meta)
        expected_message = "The home item is expected in the about section."
        self.assertIn(expected_message, lints)

        expected_message = "The license item is expected in the about section."
        self.assertIn(expected_message, lints)

        expected_message = "The summary item is expected in the about section."
        self.assertIn(expected_message, lints)

    def test_maintainers_section(self):
        expected_message = (
            "The recipe could do with some maintainers listed "
            "in the `extra/recipe-maintainers` section."
        )

        lints, hints = linter.lintify({"extra": {"recipe-maintainers": []}})
        self.assertIn(expected_message, lints)

        # No extra section at all.
        lints, hints = linter.lintify({})
        self.assertIn(expected_message, lints)

        lints, hints = linter.lintify({"extra": {"recipe-maintainers": ["a"]}})
        self.assertNotIn(expected_message, lints)

        expected_message = (
            'The "extra" section was expected to be a '
            "dictionary, but got a list."
        )
        lints, hints = linter.lintify({"extra": ["recipe-maintainers"]})
        self.assertIn(expected_message, lints)

        lints, hints = linter.lintify(
            {"extra": {"recipe-maintainers": "Luke"}}
        )
        expected_message = "Recipe maintainers should be a json list."
        self.assertIn(expected_message, lints)

    def test_test_section(self):
        expected_message = "The recipe must have some tests."

        lints, hints = linter.lintify({})
        self.assertIn(expected_message, lints)

        lints, hints = linter.lintify({"test": {"files": "foo"}})
        self.assertIn(expected_message, lints)

        lints, hints = linter.lintify({"test": {"imports": "sys"}})
        self.assertNotIn(expected_message, lints)

        lints, hints = linter.lintify({"outputs": [{"name": "foo"}]})
        self.assertIn(expected_message, lints)

        lints, hints = linter.lintify(
            {"outputs": [{"name": "foo", "test": {"files": "foo"}}]}
        )
        self.assertIn(expected_message, lints)

        lints, hints = linter.lintify(
            {"outputs": [{"name": "foo", "test": {"imports": "sys"}}]}
        )
        self.assertNotIn(expected_message, lints)

        lints, hints = linter.lintify(
            {
                "outputs": [
                    {"name": "foo", "test": {"imports": "sys"}},
                    {"name": "foobar", "test": {"files": "hi"}},
                ]
            }
        )
        self.assertNotIn(expected_message, lints)
        self.assertIn(
            "It looks like the 'foobar' output doesn't have any tests.", hints
        )

    def test_test_section_with_recipe(self):
        # If we have a run_test.py file, we shouldn't need to provide
        # other tests.

        expected_message = "The recipe must have some tests."

        with tmp_directory() as recipe_dir:
            lints, hints = linter.lintify({}, recipe_dir)
            self.assertIn(expected_message, lints)

            with io.open(os.path.join(recipe_dir, "run_test.py"), "w") as fh:
                fh.write("# foo")
            lints, hints = linter.lintify({}, recipe_dir)
            self.assertNotIn(expected_message, lints)

    def test_selectors(self):
        expected_message = (
            "Selectors are suggested to take a "
            "``<two spaces>#<one space>[<expression>]`` form."
            " See lines {}".format([3])
        )

        with tmp_directory() as recipe_dir:

            def assert_selector(selector, is_good=True):
                with io.open(os.path.join(recipe_dir, "meta.yaml"), "w") as fh:
                    fh.write(
                        """
                            package:
                               name: foo_py2  # [py2k]
                               {}
                             """.format(
                            selector
                        )
                    )
                lints, hints = linter.lintify({}, recipe_dir)
                if is_good:
                    message = (
                        "Found lints when there shouldn't have been a "
                        "lint for '{}'.".format(selector)
                    )
                else:
                    message = (
                        "Expecting lints for '{}', but didn't get any."
                        "".format(selector)
                    )
                self.assertEqual(
                    not is_good,
                    any(lint.startswith(expected_message) for lint in lints),
                    message,
                )

            assert_selector("name: foo_py3      # [py3k]")
            assert_selector("name: foo_py3  [py3k]", is_good=False)
            assert_selector("name: foo_py3  #[py3k]", is_good=False)
            assert_selector("name: foo_py3 # [py3k]", is_good=False)

    def test_noarch_selectors(self):
        expected_start = "`noarch` packages can't have selectors."

        with tmp_directory() as recipe_dir:

            def assert_noarch_selector(meta_string, is_good=False):
                with io.open(os.path.join(recipe_dir, "meta.yaml"), "w") as fh:
                    fh.write(meta_string)
                lints = linter.main(recipe_dir)
                if is_good:
                    message = (
                        "Found lints when there shouldn't have "
                        "been a lint for '{}'."
                    ).format(meta_string)
                else:
                    message = (
                        "Expected lints for '{}', but didn't " "get any."
                    ).format(meta_string)
                self.assertEqual(
                    not is_good,
                    any(lint.startswith(expected_start) for lint in lints),
                    message,
                )

            assert_noarch_selector(
                """
                            build:
                              noarch: python
                              skip: true  # [py2k]
                            """
            )
            assert_noarch_selector(
                """
                            build:
                              noarch: generic
                              skip: true  # [win]
                            """
            )
            assert_noarch_selector(
                """
                            build:
                              noarch: python
                              skip: true  #
                            """,
                is_good=True,
            )
            assert_noarch_selector(
                """
                            build:
                              noarch: python
                              script:
                                - echo "hello" # [unix]
                                - echo "hello" # [win]
                            """,
                is_good=True,
            )
            assert_noarch_selector(
                """
                            build:
                              noarch: python
                              script:
                                - echo "hello" # [unix]
                                - echo "hello" # [win]
                              requirements:
                                build:
                                  - python
                            """,
                is_good=True,
            )
            assert_noarch_selector(
                """
                            build:
                              noarch: python
                              script:
                                - echo "hello" # [unix]
                                - echo "hello" # [win]
                              requirements:
                                build:
                                  - python
                                host: # empty sections are allowed and ignored
                                run: # empty sections are allowed and ignored
                              tests:
                                commands:
                                  - cp asd qwe  # [unix]
                            """,
                is_good=True,
            )
            assert_noarch_selector(
                """
                            build:
                              noarch: python
                              script:
                                - echo "hello" # [unix]
                                - echo "hello" # [win]
                              requirements:
                                build:
                                  - python
                                  - enum34     # [py2k]
                              tests:
                                commands:
                                  - cp asd qwe  # [unix]
                            """,
                is_good=True,
            )
            assert_noarch_selector(
                """
                            build:
                              noarch: python
                              requirements:
                                build: # empty sections are allowed and ignored
                                run:
                                  - python
                                  - enum34     # [py2k]
                            """
            )
            assert_noarch_selector(
                """
                            build:
                              noarch: python
                              requirements:
                                host:
                                  - python
                                  - enum34     # [py2k]
                            """
            )
            assert_noarch_selector(
                """
                            build:
                              noarch: python
                              requirements:
                                host:
                                  - enum34     # [py2k]
                                run:
                                  - python
                            """
            )
            assert_noarch_selector(
                """
                            build:
                              noarch: python
                              requirements:
                                host:
                                  - python
                                run:
                                  - enum34     # [py2k]
                            """
            )

    def test_suggest_noarch(self):
        expected_start = "Whenever possible python packages should use noarch."

        with tmp_directory() as recipe_dir:

            def assert_noarch_hint(meta_string, is_good=False):
                with io.open(os.path.join(recipe_dir, "meta.yaml"), "w") as fh:
                    fh.write(meta_string)
                lints, hints = linter.main(recipe_dir, return_hints=True)
                if is_good:
                    message = (
                        "Found hints when there shouldn't have "
                        "been a lint for '{}'."
                    ).format(meta_string)
                else:
                    message = (
                        "Expected hints for '{}', but didn't " "get any."
                    ).format(meta_string)
                self.assertEqual(
                    not is_good,
                    any(lint.startswith(expected_start) for lint in hints),
                    message,
                )

            assert_noarch_hint(
                """
                            build:
                              noarch: python
                              script:
                                - echo "hello"
                            requirements:
                              build:
                                - python
                                - pip
                            """,
                is_good=True,
            )
            assert_noarch_hint(
                """
                            build:
                              script:
                                - echo "hello"
                            requirements:
                              build:
                                - python
                                - pip
                            """
            )
            assert_noarch_hint(
                """
                            build:
                              script:
                                - echo "hello"
                            requirements:
                              build:
                                - python
                            """,
                is_good=True,
            )
            assert_noarch_hint(
                """
                            build:
                              script:
                                - echo "hello"
                            requirements:
                              build:
                                - python
                                - {{ compiler('c') }}
                                - pip
                            """,
                is_good=True,
            )

    def test_jinja_os_environ(self):
        # Test that we can use os.environ in a recipe. We don't care about
        # the results here.
        with tmp_directory() as recipe_dir:
            with io.open(os.path.join(recipe_dir, "meta.yaml"), "w") as fh:
                fh.write(
                    """
                        {% set version = os.environ.get('WIBBLE') %}
                        package:
                           name: foo
                           version: {{ version }}
                         """
                )
            lints = linter.main(recipe_dir)

    def test_jinja_load_file_regex(self):
        # Test that we can use load_file_regex in a recipe. We don't care about
        # the results here.
        with tmp_directory() as recipe_dir:
            with io.open(os.path.join(recipe_dir, "sha256"), "w") as fh:
                fh.write(
                    """
                        d0e46ea5fca7d4c077245fe0b4195a828d9d4d69be8a0bd46233b2c12abd2098  iwftc_osx.zip
                        8ce4dc535b21484f65027be56263d8b0d9f58e57532614e1a8f6881f3b8fe260  iwftc_win.zip
                        """
                )
            with io.open(os.path.join(recipe_dir, "meta.yaml"), "w") as fh:
                fh.write(
                    """
                        {% set sha256_osx = load_file_regex(load_file="sha256",
                                                        regex_pattern="(?m)^(?P<sha256>[0-9a-f]+)\\s+iwftc_osx.zip$",
                                                        from_recipe_dir=True)["sha256"] %}
                        package:
                          name: foo
                          version: {{ version }}
                        """
                )
            lints = linter.main(recipe_dir)

    def test_jinja_os_sep(self):
        # Test that we can use os.sep in a recipe.
        with tmp_directory() as recipe_dir:
            with io.open(os.path.join(recipe_dir, "meta.yaml"), "w") as fh:
                fh.write(
                    """
                        package:
                           name: foo_
                           version: 1.0
                        build:
                          script: {{ os.sep }}
                         """
                )
            lints = linter.main(recipe_dir)

    def test_target_platform(self):
        # Test that we can use target_platform in a recipe. We don't care about
        # the results here.
        with tmp_directory() as recipe_dir:
            with io.open(os.path.join(recipe_dir, "meta.yaml"), "w") as fh:
                fh.write(
                    """
                        package:
                           name: foo_{{ target_platform }}
                           version: 1.0
                         """
                )
            lints = linter.main(recipe_dir)

    def test_missing_build_number(self):
        expected_message = "The recipe must have a `build/number` section."

        meta = {
            "build": {
                "skip": "True",
                "script": "python setup.py install",
                "number": 0,
            }
        }
        lints, hints = linter.lintify(meta)
        self.assertNotIn(expected_message, lints)

        meta = {"build": {"skip": "True", "script": "python setup.py install"}}
        lints, hints = linter.lintify(meta)
        self.assertIn(expected_message, lints)

    def test_bad_requirements_order(self):
        expected_message = (
            "The `requirements/` sections should be defined in "
            "the following order: build, host, run; "
            "instead saw: run, build."
        )

        meta = {"requirements": OrderedDict([["run", "a"], ["build", "a"]])}
        lints, hints = linter.lintify(meta)
        self.assertIn(expected_message, lints)

        meta = {
            "requirements": OrderedDict(
                [["run", "a"], ["invalid", "a"], ["build", "a"]]
            )
        }
        lints, hints = linter.lintify(meta)
        self.assertIn(expected_message, lints)

        meta = {"requirements": OrderedDict([["build", "a"], ["run", "a"]])}
        lints, hints = linter.lintify(meta)
        self.assertNotIn(expected_message, lints)

    def test_no_sha_with_dl(self):
        expected_message = (
            "When defining a source/url please add a sha256, "
            "sha1 or md5 checksum (sha256 preferably)."
        )
        lints, hints = linter.lintify({"source": {"url": None}})
        self.assertIn(expected_message, lints)

        lints, hints = linter.lintify({"source": {"url": None, "sha1": None}})
        self.assertNotIn(expected_message, lints)

        lints, hints = linter.lintify(
            {"source": {"url": None, "sha256": None}}
        )
        self.assertNotIn(expected_message, lints, hints)

        meta = {"source": {"url": None, "md5": None}}
        self.assertNotIn(expected_message, linter.lintify(meta))

    def test_redundant_license(self):
        meta = {
            "about": {
                "home": "a URL",
                "summary": "A test summary",
                "license": "MIT License",
            }
        }
        lints, hints = linter.lintify(meta)
        expected_message = (
            "The recipe `license` should not include " 'the word "License".'
        )
        self.assertIn(expected_message, lints)

    def test_license_file_present(self):
        meta = {
            "about": {
                "home": "a URL",
                "summary": "A test summary",
                "license": "MIT",
            }
        }
        lints, hints = linter.lintify(meta)
<<<<<<< HEAD
        expected_message = (
            "license_file entry is missing, but is expected."
        )
        self.assertNotIn(expected_message, lints)
        self.assertIn(expected_message, hints)
=======
        expected_message = "license_file entry is missing, but is required."
        self.assertIn(expected_message, lints)
>>>>>>> f146d569

    def test_recipe_name(self):
        meta = {"package": {"name": "mp++"}}
        lints, hints = linter.lintify(meta)
        expected_message = (
            "Recipe name has invalid characters. only lowercase alpha, "
            "numeric, underscores, hyphens and dots allowed"
        )
        self.assertIn(expected_message, lints)

    def test_end_empty_line(self):
        bad_contents = [
            # No empty lines at the end of the file
            "extra:\n  recipe-maintainers:\n    - goanpeca",
            "extra:\r  recipe-maintainers:\r    - goanpeca",
            "extra:\r\n  recipe-maintainers:\r\n    - goanpeca",
            # Two empty lines at the end of the file
            "extra:\n  recipe-maintainers:\n    - goanpeca\n\n",
            "extra:\r  recipe-maintainers:\r    - goanpeca\r\r",
            "extra:\r\n  recipe-maintainers:\r\n    - goanpeca\r\n\r\n",
            # Three empty lines at the end of the file
            "extra:\n  recipe-maintainers:\n    - goanpeca\n\n\n",
            "extra:\r  recipe-maintainers:\r    - goanpeca\r\r\r",
            "extra:\r\n  recipe-maintainers:\r\n    - goanpeca\r\n\r\n\r\n",
        ]
        # Exactly one empty line at the end of the file
        valid_content = "extra:\n  recipe-maintainers:\n    - goanpeca\n"

        for content, lines in zip(
            bad_contents + [valid_content], [0, 0, 0, 2, 2, 2, 3, 3, 3, 1]
        ):
            with tmp_directory() as recipe_dir:
                with io.open(os.path.join(recipe_dir, "meta.yaml"), "w") as f:
                    f.write(content)
                lints, hints = linter.lintify({}, recipe_dir=recipe_dir)
                if lines > 1:
                    expected_message = (
                        "There are {} too many lines.  "
                        "There should be one empty line "
                        "at the end of the "
                        "file.".format(lines - 1)
                    )
                else:
                    expected_message = (
                        "There are too few lines.  "
                        "There should be one empty line at"
                        " the end of the file."
                    )
                if content == valid_content:
                    self.assertNotIn(expected_message, lints)
                else:
                    self.assertIn(expected_message, lints)

    def test_cb3_jinja2_functions(self):
        lints = linter.main(
            os.path.join(_thisdir, "recipes", "cb3_jinja2_functions", "recipe")
        )
        assert not lints

    @unittest.skipUnless(is_gh_token_set(), "GH_TOKEN not set")
    def test_maintainer_exists(self):
        lints, hints = linter.lintify(
            {"extra": {"recipe-maintainers": ["support"]}}, conda_forge=True
        )
        expected_message = 'Recipe maintainer "support" does not exist'
        self.assertIn(expected_message, lints)

        lints = linter.lintify(
            {"extra": {"recipe-maintainers": ["isuruf"]}}, conda_forge=True
        )
        expected_message = 'Recipe maintainer "isuruf" does not exist'
        self.assertNotIn(expected_message, lints)

        expected_message = "Feedstock with the same name exists in conda-forge"
        # Check that feedstock exists if staged_recipes
        lints = linter.lintify(
            {"package": {"name": "python"}},
            recipe_dir="python",
            conda_forge=True,
        )
        self.assertIn(expected_message, lints)
        lints = linter.lintify(
            {"package": {"name": "python"}},
            recipe_dir="python",
            conda_forge=False,
        )
        self.assertNotIn(expected_message, lints)
        # No lint if in a feedstock
        lints = linter.lintify(
            {"package": {"name": "python"}},
            recipe_dir="recipe",
            conda_forge=True,
        )
        self.assertNotIn(expected_message, lints)
        lints = linter.lintify(
            {"package": {"name": "python"}},
            recipe_dir="recipe",
            conda_forge=False,
        )
        self.assertNotIn(expected_message, lints)

        # Make sure there's no feedstock named python1 before proceeding
        gh = github.Github(os.environ["GH_TOKEN"])
        cf = gh.get_user("conda-forge")
        try:
            cf.get_repo("python1-feedstock")
            feedstock_exists = True
        except github.UnknownObjectException as e:
            feedstock_exists = False

        if feedstock_exists:
            warnings.warn(
                "There's a feedstock named python1, but tests assume that there isn't"
            )
        else:
            lints = linter.lintify(
                {"package": {"name": "python1"}},
                recipe_dir="python",
                conda_forge=True,
            )
            self.assertNotIn(expected_message, lints)

        # Test bioconda recipe checking
        expected_message = (
            "Recipe with the same name exists in bioconda: "
            "please discuss with @conda-forge/bioconda-recipes."
        )
        bio = gh.get_user("bioconda").get_repo("bioconda-recipes")
        r = "samtools"
        try:
            bio.get_dir_contents("recipe/{}".format(r))
        except github.UnknownObjectException as e:
            warnings.warn(
                "There's no bioconda recipe named {}, but tests assume that there is".format(
                    r
                )
            )
        else:
            # Check that feedstock exists if staged_recipes
            lints = linter.lintify(
                {"package": {"name": r}}, recipe_dir=r, conda_forge=True
            )
            self.assertIn(expected_message, lints)
            lints = linter.lintify(
                {"package": {"name": r}}, recipe_dir=r, conda_forge=False
            )
            self.assertNotIn(expected_message, lints)
            # No lint if in a feedstock
            lints = linter.lintify(
                {"package": {"name": r}}, recipe_dir="recipe", conda_forge=True
            )
            self.assertNotIn(expected_message, lints)
            lints = linter.lintify(
                {"package": {"name": r}},
                recipe_dir="recipe",
                conda_forge=False,
            )
            self.assertNotIn(expected_message, lints)
            # No lint if the name isn't specified
            lints = linter.lintify({}, recipe_dir=r, conda_forge=True)
            self.assertNotIn(expected_message, lints)

        r = "this-will-never-exist"
        try:
            bio.get_dir_contents("recipes/{}".format(r))
        except github.UnknownObjectException as e:
            lints = linter.lintify(
                {"package": {"name": r}}, recipe_dir=r, conda_forge=True
            )
            self.assertNotIn(expected_message, lints)
        else:
            warnings.warn(
                "There's a bioconda recipe named {}, but tests assume that there isn't".format(
                    r
                )
            )

    def test_bad_subheader(self):
        expected_message = (
            "The {} section contained an unexpected "
            "subsection name. {} is not a valid subsection"
            " name."
        )
        meta = {
            "build": {
                "skip": "True",
                "script": "python setup.py install",
                "number": 0,
            }
        }
        lints, hints = linter.lintify(meta)
        self.assertNotIn(expected_message.format("build", "ski"), lints)

        meta = {
            "build": {
                "ski": "True",
                "script": "python setup.py install",
                "number": 0,
            }
        }
        lints, hints = linter.lintify(meta)
        self.assertIn(expected_message.format("build", "ski"), lints)

        meta = {"source": {"urll": "http://test"}}
        lints, hints = linter.lintify(meta)
        self.assertIn(expected_message.format("source", "urll"), lints)

        meta = {"source": [{"urll": "http://test"}, {"url": "https://test"}]}
        lints, hints = linter.lintify(meta)
        self.assertIn(expected_message.format("source", "urll"), lints)

    def test_outputs(self):
        meta = OrderedDict([["outputs", [{"name": "asd"}]]])
        lints, hints = linter.lintify(meta)

    def test_version(self):
        meta = {"package": {"name": "python", "version": "3.6.4"}}
        expected_message = "Package version 3.6.4 doesn't match conda spec"
        lints, hints = linter.lintify(meta)
        self.assertNotIn(expected_message, lints)

        meta = {"package": {"name": "python", "version": "2.0.0~alpha0"}}
        expected_message = (
            "Package version 2.0.0~alpha0 doesn't match conda spec"
        )
        lints, hints = linter.lintify(meta)
        self.assertIn(expected_message, lints)

    @unittest.skipUnless(is_gh_token_set(), "GH_TOKEN not set")
    def test_examples(self):
        msg = (
            "Please move the recipe out of the example dir and into its "
            "own dir."
        )
        lints, hints = linter.lintify(
            {"extra": {"recipe-maintainers": ["support"]}},
            recipe_dir="recipes/example/",
            conda_forge=True,
        )
        self.assertIn(msg, lints)
        lints = linter.lintify(
            {"extra": {"recipe-maintainers": ["support"]}},
            recipe_dir="python",
            conda_forge=True,
        )
        self.assertNotIn(msg, lints)

    def test_multiple_sources(self):
        lints = linter.main(
            os.path.join(_thisdir, "recipes", "multiple_sources")
        )
        assert not lints

    def test_string_source(self):
        url = "http://mistake.com/v1.0.tar.gz"
        lints, hints = linter.lintify({"source": url})
        msg = (
            'The "source" section was expected to be a dictionary or a '
            "list, but got a {}.{}."
        ).format(type(url).__module__, type(url).__name__)
        self.assertIn(msg, lints)

    def test_single_space_pins(self):
        meta = {
            "requirements": {
                "build": ["{{ compilers('c') }}", "python >=3", "pip   19"],
                "host": ["python >= 2", "libcblas 3.8.* *netlib"],
                "run": ["xonsh>1.0", "conda= 4.*", "conda-smithy<=54.*"],
            }
        }
        lints, hints = linter.lintify(meta)
        filtered_lints = [
            lint for lint in lints if lint.startswith("``requirements: ")
        ]
        expected_messages = [
            "``requirements: host: python >= 2`` should not contain a space between "
            "relational operator and the version, i.e. ``python >=2``",
            "``requirements: run: xonsh>1.0`` must contain a space between the "
            "name and the pin, i.e. ``xonsh >1.0``",
            "``requirements: run: conda= 4.*`` must contain a space between the "
            "name and the pin, i.e. ``conda =4.*``",
            "``requirements: run: conda-smithy<=54.*`` must contain a space "
            "between the name and the pin, i.e. ``conda-smithy <=54.*``",
        ]
        self.assertEqual(expected_messages, filtered_lints)


@pytest.mark.cli
class TestCLI_recipe_lint(unittest.TestCase):
    def test_cli_fail(self):
        with tmp_directory() as recipe_dir:
            with io.open(os.path.join(recipe_dir, "meta.yaml"), "w") as fh:
                fh.write(
                    textwrap.dedent(
                        """
                    package:
                        name: 'test_package'
                    build: []
                    requirements: []
                    """
                    )
                )
            child = subprocess.Popen(
                ["conda-smithy", "recipe-lint", recipe_dir],
                stdout=subprocess.PIPE,
            )
            out, _ = child.communicate()
            self.assertEqual(child.returncode, 1, out)

    def test_cli_success(self):
        with tmp_directory() as recipe_dir:
            with io.open(os.path.join(recipe_dir, "meta.yaml"), "w") as fh:
                fh.write(
                    textwrap.dedent(
                        """
                    package:
                        name: 'test_package'
                    build:
                        number: 0
                    test:
                        imports:
                            - foo
                    about:
                        home: something
                        license: something else
                        summary: a test recipe
                    extra:
                        recipe-maintainers:
                            - a
                            - b
                    """
                    )
                )
            child = subprocess.Popen(
                ["conda-smithy", "recipe-lint", recipe_dir],
                stdout=subprocess.PIPE,
            )
            out, _ = child.communicate()
            self.assertEqual(child.returncode, 0, out)

    def test_cli_environ(self):
        with tmp_directory() as recipe_dir:
            with io.open(os.path.join(recipe_dir, "meta.yaml"), "w") as fh:
                fh.write(
                    textwrap.dedent(
                        """
                    package:
                        name: 'test_package'
                    build:
                        number: 0
                    test:
                        requires:
                            - python {{ environ['PY_VER'] + '*' }}  # [win]
                        imports:
                            - foo
                    about:
                        home: something
                        license: something else
                        summary: a test recipe
                    extra:
                        recipe-maintainers:
                            - a
                            - b
                    """
                    )
                )
            child = subprocess.Popen(
                ["conda-smithy", "recipe-lint", recipe_dir],
                stdout=subprocess.PIPE,
            )
            out, _ = child.communicate()
            self.assertEqual(child.returncode, 0, out)

    def test_unicode(self):
        """
        Tests that unicode does not confuse the linter.
        """
        with tmp_directory() as recipe_dir:
            with io.open(
                os.path.join(recipe_dir, "meta.yaml"), "wt", encoding="utf-8"
            ) as fh:
                fh.write(
                    """
                    package:
                        name: 'test_package'
                    build:
                        number: 0
                    about:
                        home: something
                        license: something else
                        summary: αβɣ
                        description: moɿɘ uniɔobɘ!
                         """
                )
            # Just run it and make sure it does not raise.
            linter.main(recipe_dir)

    def test_jinja_variable_def(self):
        expected_message = (
            "Jinja2 variable definitions are suggested to "
            "take a ``{{%<one space>set<one space>"
            "<variable name><one space>=<one space>"
            "<expression><one space>%}}`` form. See lines "
            "{}".format([2])
        )

        with tmp_directory() as recipe_dir:

            def assert_jinja(jinja_var, is_good=True):
                with io.open(os.path.join(recipe_dir, "meta.yaml"), "w") as fh:
                    fh.write(
                        """
                             {{% set name = "conda-smithy" %}}
                             {}
                             """.format(
                            jinja_var
                        )
                    )
                lints, hints = linter.lintify({}, recipe_dir)
                if is_good:
                    message = (
                        "Found lints when there shouldn't have been a "
                        "lint for '{}'.".format(jinja_var)
                    )
                else:
                    message = (
                        "Expecting lints for '{}', but didn't get any."
                        "".format(jinja_var)
                    )
                self.assertEqual(
                    not is_good,
                    any(lint.startswith(expected_message) for lint in lints),
                    message,
                )

            assert_jinja('{% set version = "0.27.3" %}')
            assert_jinja('{% set version="0.27.3" %}', is_good=False)
            assert_jinja('{%set version = "0.27.3" %}', is_good=False)
            assert_jinja('{% set version = "0.27.3"%}', is_good=False)
            assert_jinja('{% set version= "0.27.3"%}', is_good=False)


if __name__ == "__main__":
    unittest.main()<|MERGE_RESOLUTION|>--- conflicted
+++ resolved
@@ -593,16 +593,9 @@
             }
         }
         lints, hints = linter.lintify(meta)
-<<<<<<< HEAD
-        expected_message = (
-            "license_file entry is missing, but is expected."
-        )
+        expected_message = "license_file entry is missing, but is expected."
         self.assertNotIn(expected_message, lints)
         self.assertIn(expected_message, hints)
-=======
-        expected_message = "license_file entry is missing, but is required."
-        self.assertIn(expected_message, lints)
->>>>>>> f146d569
 
     def test_recipe_name(self):
         meta = {"package": {"name": "mp++"}}
