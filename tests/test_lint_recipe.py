#!/usr/bin/env python
import os
import shutil
import subprocess
import tempfile
import textwrap
import unittest
from collections import OrderedDict
from contextlib import contextmanager
from pathlib import Path

import pytest

import conda_smithy.lint_recipe as linter
from conda_smithy.linter import hints
from conda_smithy.linter.utils import (
    CONDA_BUILD_TOOL,
    RATTLER_BUILD_TOOL,
    VALID_PYTHON_BUILD_BACKENDS,
)
from conda_smithy.utils import get_yaml, render_meta_yaml

_thisdir = os.path.abspath(os.path.dirname(__file__))


@contextmanager
def get_recipe_in_dir(recipe_name: str) -> Path:
    base_dir = Path(__file__).parent
    recipe_path = base_dir / "recipes" / recipe_name
    assert recipe_path.exists(), f"Recipe {recipe_name} does not exist"

    # create a temporary directory to copy the recipe into
    with tmp_directory() as tmp_dir:
        # copy the file into the temporary directory
        recipe_folder = Path(tmp_dir) / "recipe"
        recipe_folder.mkdir()
        shutil.copy(recipe_path, recipe_folder / "recipe.yaml")

        try:
            yield recipe_folder
        finally:
            pass


@contextmanager
def tmp_directory():
    tmp_dir = tempfile.mkdtemp("recipe_")
    yield tmp_dir
    shutil.rmtree(tmp_dir)


@pytest.mark.parametrize(
    "comp_lang",
    ["c", "cxx", "fortran", "rust", "m2w64_c", "m2w64_cxx", "m2w64_fortran"],
)
def test_stdlib_lint(comp_lang):
    expected_message = "This recipe is using a compiler"

    with tmp_directory() as recipe_dir:
        with open(os.path.join(recipe_dir, "meta.yaml"), "w") as fh:
            fh.write(
                f"""
                package:
                   name: foo
                requirements:
                  build:
                    # since we're in an f-string: double up braces (2->4)
                    - {{{{ compiler("{comp_lang}") }}}}
                """
            )

        lints, _ = linter.main(recipe_dir, return_hints=True)
        assert any(lint.startswith(expected_message) for lint in lints)


def test_m2w64_stdlib_legal():
    # allow recipes that _only_ depend on {{ stdlib("m2w64_c") }}
    avoid_message = "stdlib"

    with tmp_directory() as recipe_dir:
        with open(os.path.join(recipe_dir, "meta.yaml"), "w") as fh:
            fh.write(
                """
                package:
                   name: foo
                requirements:
                  build:
                    - {{ stdlib("m2w64_c") }}
                    - {{ compiler("m2w64_c") }}
                """
            )

        lints, _ = linter.main(recipe_dir, return_hints=True)
        assert not any(avoid_message in lint for lint in lints)


@pytest.mark.parametrize(
    "comp_lang",
    ["c", "cxx", "fortran", "rust", "m2w64_c", "m2w64_cxx", "m2w64_fortran"],
)
def test_v1_stdlib_hint(comp_lang):
    expected_message = "This recipe is using a compiler"

    with tmp_directory() as recipe_dir:
        Path(recipe_dir).joinpath("recipe.yaml").write_text(
            f"""
                package:
                   name: foo
                requirements:
                  build:
                    # since we're in an f-string: double up braces (2->4)
                    - ${{{{ compiler('{comp_lang}') }}}}
                """
        )
        Path(recipe_dir).joinpath("conda-forge.yml").write_text(
            "conda_build_tool: rattler-build"
        )

        lints, _ = linter.main(
            recipe_dir, feedstock_dir=recipe_dir, return_hints=True
        )
        assert any(lint.startswith(expected_message) for lint in lints)


def test_sysroot_lint():
    expected_message = "You're setting a requirement on sysroot"

    with tmp_directory() as recipe_dir:
        with open(os.path.join(recipe_dir, "meta.yaml"), "w") as fh:
            fh.write(
                """
                package:
                   name: foo
                requirements:
                  build:
                    - sysroot_{{ target_platform }} 2.17
                """
            )

        lints, _ = linter.main(recipe_dir, return_hints=True)
        assert any(lint.startswith(expected_message) for lint in lints)


@pytest.mark.parametrize("where", ["run", "run_constrained"])
def test_osx_lint(where):
    expected_message = "You're setting a constraint on the `__osx` virtual"

    with tmp_directory() as recipe_dir:
        with open(os.path.join(recipe_dir, "meta.yaml"), "w") as fh:
            fh.write(
                f"""
                package:
                   name: foo
                requirements:
                  {where}:
                    # since we're in an f-string: double up braces (2->4)
                    - __osx >={{{{ MACOSX_DEPLOYMENT_TARGET|default("10.9") }}}}  # [osx and x86_64]
                """
            )

        lints, _ = linter.main(recipe_dir, return_hints=True)
        assert any(lint.startswith(expected_message) for lint in lints)


def test_stdlib_lints_multi_output():

    with tmp_directory() as recipe_dir:
        with open(os.path.join(recipe_dir, "meta.yaml"), "w") as fh:
            fh.write(
                """
                package:
                   name: foo
                requirements:
                  build:
                    - {{ compiler("c") }}
                    # global build reqs intentionally correct; want to check outputs
                    - {{ stdlib("c") }}
                outputs:
                  - name: bar
                    requirements:
                      build:
                        # missing stdlib
                        - {{ compiler("c") }}
                  - name: baz
                    requirements:
                      build:
                        - {{ compiler("c") }}
                        - {{ stdlib("c") }}
                        - sysroot_linux-64
                  - name: quux
                    requirements:
                      run:
                        - __osx >=10.13
                  # test that cb2-style requirements don't break linter
                  - name: boing
                    requirements:
                      - bar
                """
            )

        lints, _ = linter.main(recipe_dir, return_hints=True)
        exp_stdlib = "This recipe is using a compiler"
        exp_sysroot = "You're setting a requirement on sysroot"
        exp_osx = "You're setting a constraint on the `__osx`"
        assert any(lint.startswith(exp_stdlib) for lint in lints)
        assert any(lint.startswith(exp_sysroot) for lint in lints)
        assert any(lint.startswith(exp_osx) for lint in lints)


@pytest.mark.parametrize("where", ["run", "run_constrained"])
def test_osx_noarch_hint(where):
    # don't warn on packages that are using __osx as a noarch-marker, see
    # https://conda-forge.org/docs/maintainer/knowledge_base/#noarch-packages-with-os-specific-dependencies
    avoid_message = "You're setting a constraint on the `__osx` virtual"

    with tmp_directory() as recipe_dir:
        with open(os.path.join(recipe_dir, "meta.yaml"), "w") as fh:
            fh.write(
                f"""
                package:
                   name: foo
                requirements:
                  {where}:
                    - __osx  # [osx]
                """
            )

        _, hints = linter.main(recipe_dir, return_hints=True)
        assert not any(h.startswith(avoid_message) for h in hints)


def test_recipe_v1_osx_noarch_hint():
    # don't warn on packages that are using __osx as a noarch-marker, see
    # https://conda-forge.org/docs/maintainer/knowledge_base/#noarch-packages-with-os-specific-dependencies
    avoid_message = "You're setting a constraint on the `__osx` virtual"

    with tmp_directory() as recipe_dir:
        with open(os.path.join(recipe_dir, "recipe.yaml"), "w") as fh:
            fh.write(
                """
                package:
                   name: foo
                requirements:
                  run:
                    - if: osx
                      then: __osx
                """
            )

        with open(os.path.join(recipe_dir, "conda-forge.yml"), "w") as fh:
            fh.write("conda_build_tool: rattler-build")

        _, hints = linter.main(
            recipe_dir, return_hints=True, feedstock_dir=recipe_dir
        )
        assert not any(h.startswith(avoid_message) for h in hints)


@pytest.mark.parametrize(
    "std_selector",
    ["unix", "linux or (osx and x86_64)"],
    ids=["plain", "or-conjunction"],
)
@pytest.mark.parametrize("with_linux", [True, False])
@pytest.mark.parametrize(
    "reverse_arch",
    # we reverse x64/arm64 separately per deployment target, stdlib & sdk
    [(False, False, False), (True, True, True), (False, True, False)],
    ids=["False", "True", "mixed"],
)
@pytest.mark.parametrize(
    "macdt,v_std,sdk,exp_lint",
    [
        # matching -> no warning
        (["10.9", "11.0"], ["10.9", "11.0"], None, None),
        # mismatched length -> no warning (leave it to rerender)
        (["10.9", "11.0"], ["10.9"], None, None),
        # mismatch between stdlib and deployment target -> warn
        (["10.9", "11.0"], ["10.13", "11.0"], None, "Conflicting spec"),
        (["10.13", "11.0"], ["10.13", "12.3"], None, "Conflicting spec"),
        # only deployment target -> warn
        (["10.13", "11.0"], None, None, "In your conda_build_config.yaml"),
        # only stdlib -> no warning
        (None, ["10.13", "11.0"], None, None),
        (None, ["10.15"], None, None),
        # only stdlib, but outdated -> warn
        (None, ["10.9", "11.0"], None, "You are"),
        (None, ["10.9"], None, "You are"),
        # sdk below stdlib / deployment target -> warn
        (["10.13", "11.0"], ["10.13", "11.0"], ["10.12"], "You are"),
        (["10.13", "11.0"], ["10.13", "11.0"], ["10.12", "12.0"], "You are"),
        # sdk above stdlib / deployment target -> no warning
        (["10.13", "11.0"], ["10.13", "11.0"], ["12.0", "12.0"], None),
        # only one sdk version, not universally below deployment target
        # -> no warning (because we don't know enough to diagnose)
        (["10.13", "11.0"], ["10.13", "11.0"], ["10.15"], None),
        # mismatched version + wrong sdk; requires merge logic to work before
        # checking sdk version; to avoid unnecessary complexity in the exp_hint
        # handling below, repeat same test twice with different expected hints
        (["10.9", "11.0"], ["10.13", "11.0"], ["10.12"], "Conflicting spec"),
        (["10.9", "11.0"], ["10.13", "11.0"], ["10.12"], "You are"),
        # only sdk -> no warning
        (None, None, ["10.13"], None),
        (None, None, ["10.14", "12.0"], None),
        # only sdk, but below global baseline -> warning
        (None, None, ["10.12"], "You are"),
        (None, None, ["10.12", "11.0"], "You are"),
    ],
)
def test_cbc_osx_lints(
    std_selector, with_linux, reverse_arch, macdt, v_std, sdk, exp_lint
):
    with tmp_directory() as rdir:
        with open(os.path.join(rdir, "meta.yaml"), "w") as fh:
            fh.write("package:\n   name: foo")
        with open(os.path.join(rdir, "conda_build_config.yaml"), "a") as fh:
            if macdt is not None:
                fh.write(
                    f"""\
MACOSX_DEPLOYMENT_TARGET:   # [osx]
  - {macdt[0]}              # [osx and {"arm64" if reverse_arch[0] else "x86_64"}]
  - {macdt[1]}              # [osx and {"x86_64" if reverse_arch[0] else "arm64"}]
"""
                )
            if v_std is not None or with_linux:
                arch1 = "arm64" if reverse_arch[1] else "x86_64"
                arch2 = "x86_64" if reverse_arch[1] else "arm64"
                fh.write(f"c_stdlib_version:          # [{std_selector}]")
                if v_std is not None:
                    fh.write(f"\n  - {v_std[0]}       # [osx and {arch1}]")
                if v_std is not None and len(v_std) > 1:
                    fh.write(f"\n  - {v_std[1]}       # [osx and {arch2}]")
                if with_linux:
                    # to check that other stdlib specifications don't mess us up
                    fh.write("\n  - 2.17              # [linux]")
            if sdk is not None:
                # often SDK is set uniformly for osx; test this as well
                fh.write(
                    f"""
MACOSX_SDK_VERSION:         # [osx]
  - {sdk[0]}                # [osx and {"arm64" if reverse_arch[2] else "x86_64"}]
  - {sdk[1]}                # [osx and {"x86_64" if reverse_arch[2] else "arm64"}]
"""
                    if len(sdk) == 2
                    else f"""
MACOSX_SDK_VERSION:         # [osx]
  - {sdk[0]}                # [osx]
"""
                )
        # run the linter
        lints, _ = linter.main(rdir, return_hints=True)
        # show CBC/hints for debugging
        with open(os.path.join(rdir, "conda_build_config.yaml")) as fh:
            print("".join(fh.readlines()))
            print(lints)
        # validate against expectations
        if exp_lint is None:
            for slug in [
                "Conflicting spec",
                "You are",
                "In your conda_build_config.yaml",
            ]:
                assert not any(lint.startswith(slug) for lint in lints)
        else:
            assert any(lint.startswith(exp_lint) for lint in lints)


@pytest.mark.parametrize("recipe_version", [0, 1])
def test_license_file_required(recipe_version: int):
    meta = {
        "about": {
            "home": "a URL",
            "summary": "A test summary",
            "license": "MIT",
        }
    }
    lints, hints = linter.lintify_meta_yaml(
        meta, recipe_version=recipe_version
    )
    expected_message = "license_file entry is missing, but is required."
    assert expected_message in lints


@pytest.mark.parametrize("recipe_version", [0, 1])
def test_license_file_empty(recipe_version: int):
    meta = {
        "about": {
            "home": "a URL",
            "summary": "A test summary",
            "license": "LicenseRef-Something",
            "license_family": "LGPL",
            "license_file": None,
        }
    }
    lints, hints = linter.lintify_meta_yaml(
        meta, recipe_version=recipe_version
    )
    expected_message = "license_file entry is missing, but is required."
    assert expected_message in lints


@pytest.mark.parametrize(
    "std_selector",
    ["unix", "linux or (osx and x86_64)"],
    ids=["plain", "or-conjunction"],
)
@pytest.mark.parametrize("with_linux", [True, False])
@pytest.mark.parametrize(
    "reverse_arch",
    # we reverse x64/arm64 separately per deployment target, stdlib & sdk
    [(False, False, False), (True, True, True), (False, True, False)],
    ids=["False", "True", "mixed"],
)
@pytest.mark.parametrize(
    "macdt,v_std,sdk,exp_lint",
    [
        # matching -> no warning
        (["10.9", "11.0"], ["10.9", "11.0"], None, None),
        # mismatched length -> no warning (leave it to rerender)
        (["10.9", "11.0"], ["10.9"], None, None),
        # mismatch between stdlib and deployment target -> warn
        (["10.9", "11.0"], ["10.13", "11.0"], None, "Conflicting spec"),
        (["10.13", "11.0"], ["10.13", "12.3"], None, "Conflicting spec"),
        # only deployment target -> warn
        (["10.13", "11.0"], None, None, "In your conda_build_config.yaml"),
        # only stdlib -> no warning
        (None, ["10.13", "11.0"], None, None),
        (None, ["10.15"], None, None),
        # only stdlib, but outdated -> warn
        (None, ["10.9", "11.0"], None, "You are"),
        (None, ["10.9"], None, "You are"),
        # sdk below stdlib / deployment target -> warn
        (["10.13", "11.0"], ["10.13", "11.0"], ["10.12"], "You are"),
        (["10.13", "11.0"], ["10.13", "11.0"], ["10.12", "12.0"], "You are"),
        # sdk above stdlib / deployment target -> no warning
        (["10.13", "11.0"], ["10.13", "11.0"], ["12.0", "12.0"], None),
        # only one sdk version, not universally below deployment target
        # -> no warning (because we don't know enough to diagnose)
        (["10.13", "11.0"], ["10.13", "11.0"], ["10.15"], None),
        # mismatched version + wrong sdk; requires merge logic to work before
        # checking sdk version; to avoid unnecessary complexity in the exp_hint
        # handling below, repeat same test twice with different expected hints
        (["10.9", "11.0"], ["10.13", "11.0"], ["10.12"], "Conflicting spec"),
        (["10.9", "11.0"], ["10.13", "11.0"], ["10.12"], "You are"),
        # only sdk -> no warning
        (None, None, ["10.13"], None),
        (None, None, ["10.14", "12.0"], None),
        # only sdk, but below global baseline -> warning
        (None, None, ["10.12"], "You are"),
        (None, None, ["10.12", "11.0"], "You are"),
    ],
)
def test_v1_cbc_osx_hints(
    std_selector, with_linux, reverse_arch, macdt, v_std, sdk, exp_lint
):
    with tmp_directory() as recipe_dir:
        recipe_dir = Path(recipe_dir)
        recipe_dir.joinpath("recipe.yaml").write_text("package:\n  name: foo")

        recipe_dir.joinpath("conda-forge.yml").write_text(
            "conda_build_tool: rattler-build"
        )

        with open(recipe_dir / "variants.yaml", "a") as fh:
            if macdt is not None:
                fh.write(
                    textwrap.dedent(
                        f"""\
                        MACOSX_DEPLOYMENT_TARGET:
                          - if: osx
                            then:
                              - {macdt[0]}
                              - {macdt[1]}
                    """
                    )
                )
            if v_std is not None or with_linux:
                arch1 = "arm64" if reverse_arch[1] else "x86_64"
                arch2 = "x86_64" if reverse_arch[1] else "arm64"

                fh.write(textwrap.dedent("c_stdlib_version:\n"))

                if v_std is not None:
                    fh.write(
                        textwrap.dedent(
                            f"""\
                            - if: {std_selector} and {arch1}
                              then: {v_std[0]}
                        """
                        )
                    )
                if v_std is not None and len(v_std) > 1:
                    fh.write(
                        textwrap.dedent(
                            f"""\
                            - if: {std_selector} and {arch2}
                              then: {v_std[1]}
                        """
                        )
                    )
                if with_linux:
                    fh.write(
                        textwrap.dedent(
                            """\
                            - if: linux
                              then: 2.17
                        """
                        )
                    )
            if sdk is not None:
                # often SDK is set uniformly for osx; test this as well
                if len(sdk) == 2:
                    fh.write(
                        textwrap.dedent(
                            f"""\
                            MACOSX_SDK_VERSION:
                              - if: osx and {"arm64" if reverse_arch[2] else "x86_64"}
                                then: {sdk[0]}
                              - if: osx and {"x86_64" if reverse_arch[2] else "arm64"}
                                then: {sdk[1]}
                        """
                        )
                    )
                else:
                    fh.write(
                        textwrap.dedent(
                            f"""\
                            MACOSX_SDK_VERSION:
                              - if: osx
                                then: {sdk[0]}
                        """
                        )
                    )
        # run the linter
        lints, _ = linter.main(
            recipe_dir, return_hints=True, feedstock_dir=recipe_dir
        )
        # show CBC/hints for debugging
        lines = recipe_dir.joinpath("variants.yaml").read_text().splitlines()
        print("".join(lines))
        print(lints)

        # validate against expectations
        if exp_lint is None:
            for slug in [
                "Conflicting spec",
                "You are",
                "In your conda_build_config.yaml",
            ]:
                assert not any(lint.startswith(slug) for lint in lints)
        else:
            assert any(lint.startswith(exp_lint) for lint in lints)


class TestLinter(unittest.TestCase):
    def test_bad_top_level(self):
        meta = OrderedDict([["package", {}], ["build", {}], ["sources", {}]])
        lints, hints = linter.lintify_meta_yaml(meta)
        expected_msg = "The top level meta key sources is unexpected"
        self.assertIn(expected_msg, lints)

    def test_recipe_v1_bad_top_level(self):
        meta = OrderedDict([["package", {}], ["build", {}], ["sources", {}]])
        lints, hints = linter.lintify_meta_yaml(meta, recipe_version=1)
        expected_msg = "The top level meta key sources is unexpected"
        self.assertIn(expected_msg, lints)

    def test_bad_order(self):
        meta = OrderedDict([["package", {}], ["build", {}], ["source", {}]])
        lints, hints = linter.lintify_meta_yaml(meta)
        expected_msg = (
            "The top level meta keys are in an unexpected "
            "order. Expecting ['package', 'source', 'build']."
        )
        self.assertIn(expected_msg, lints)

    def test_missing_about_license_and_summary(self):
        meta = {"about": {"home": "a URL"}}
        lints, hints = linter.lintify_meta_yaml(meta)
        expected_message = "The license item is expected in the about section."
        self.assertIn(expected_message, lints)

        expected_message = "The summary item is expected in the about section."
        self.assertIn(expected_message, lints)

    def test_bad_about_license(self):
        meta = {
            "about": {
                "home": "a URL",
                "summary": "A test summary",
                "license": "unknown",
            }
        }
        lints, hints = linter.lintify_meta_yaml(meta)
        expected_message = "The recipe license cannot be unknown."
        self.assertIn(expected_message, lints)

    def test_bad_about_license_family(self):
        meta = {
            "about": {
                "home": "a URL",
                "summary": "A test summary",
                "license": "BSD 3-clause",
                "license_family": "BSD3",
            }
        }
        lints, hints = linter.lintify_meta_yaml(meta)
        expected = "about/license_family 'BSD3' not allowed"
        self.assertTrue(any(lint.startswith(expected) for lint in lints))

    def test_missing_about_home(self):
        meta = {"about": {"license": "BSD", "summary": "A test summary"}}
        lints, hints = linter.lintify_meta_yaml(meta)
        expected_message = "The home item is expected in the about section."
        self.assertIn(expected_message, lints)

    def test_missing_about_homepage_empty(self):
        meta = {"about": {"homepage": "", "summary": "", "license": ""}}
        lints, hints = linter.lintify_meta_yaml(meta, recipe_version=1)
        expected_message = (
            "The homepage item is expected in the about section."
        )
        self.assertIn(expected_message, lints)

        expected_message = "The license item is expected in the about section."
        self.assertIn(expected_message, lints)

        expected_message = "The summary item is expected in the about section."
        self.assertIn(expected_message, lints)

    def test_missing_about_home_empty(self):
        meta = {"about": {"home": "", "summary": "", "license": ""}}
        lints, hints = linter.lintify_meta_yaml(meta)
        expected_message = "The home item is expected in the about section."
        self.assertIn(expected_message, lints)

        expected_message = "The license item is expected in the about section."
        self.assertIn(expected_message, lints)

        expected_message = "The summary item is expected in the about section."
        self.assertIn(expected_message, lints)

    def test_noarch_value(self):
        meta = {"build": {"noarch": "true"}}
        expected = "Invalid `noarch` value `true`. Should be one of"
        lints, hints = linter.lintify_meta_yaml(meta)
        self.assertTrue(any(lint.startswith(expected) for lint in lints))

    def test_maintainers_section(self):
        expected_message = (
            "The recipe could do with some maintainers listed "
            "in the `extra/recipe-maintainers` section."
        )

        lints, hints = linter.lintify_meta_yaml(
            {"extra": {"recipe-maintainers": []}}
        )
        self.assertIn(expected_message, lints)

        # No extra section at all.
        lints, hints = linter.lintify_meta_yaml({})
        self.assertIn(expected_message, lints)

        lints, hints = linter.lintify_meta_yaml(
            {"extra": {"recipe-maintainers": ["a"]}}
        )
        self.assertNotIn(expected_message, lints)

        expected_message = (
            'The "extra" section was expected to be a '
            "dictionary, but got a list."
        )
        lints, hints = linter.lintify_meta_yaml(
            {"extra": ["recipe-maintainers"]}
        )
        self.assertIn(expected_message, lints)

        lints, hints = linter.lintify_meta_yaml(
            {"extra": {"recipe-maintainers": "Luke"}}
        )
        expected_message = "Recipe maintainers should be a json list."
        self.assertIn(expected_message, lints)

    def test_test_section(self):
        expected_message = "The recipe must have some tests."

        lints, hints = linter.lintify_meta_yaml({})
        self.assertIn(expected_message, lints)

        lints, hints = linter.lintify_meta_yaml({"test": {"files": "foo"}})
        self.assertIn(expected_message, lints)

        lints, hints = linter.lintify_meta_yaml({"test": {"imports": "sys"}})
        self.assertNotIn(expected_message, lints)

        lints, hints = linter.lintify_meta_yaml({"outputs": [{"name": "foo"}]})
        self.assertIn(expected_message, lints)

        lints, hints = linter.lintify_meta_yaml(
            {"outputs": [{"name": "foo", "test": {"files": "foo"}}]}
        )
        self.assertIn(expected_message, lints)

        lints, hints = linter.lintify_meta_yaml(
            {"outputs": [{"name": "foo", "test": {"imports": "sys"}}]}
        )
        self.assertNotIn(expected_message, lints)

        lints, hints = linter.lintify_meta_yaml(
            {
                "outputs": [
                    {"name": "foo", "test": {"imports": "sys"}},
                    {"name": "foobar", "test": {"files": "hi"}},
                ]
            }
        )
        self.assertNotIn(expected_message, lints)
        self.assertIn(
            "It looks like the 'foobar' output doesn't have any tests.", hints
        )

        lints, hints = linter.lintify_meta_yaml(
            {
                "outputs": [
                    {"name": "foo", "test": {"script": "test-foo.sh"}},
                    {"name": "foobar", "test": {"script": "test-foobar.pl"}},
                ]
            }
        )
        self.assertNotIn(expected_message, lints)
        self.assertIn(
            "It looks like the 'foobar' output doesn't have any tests.", hints
        )

    def test_recipe_v1_test_section(self):
        expected_message = "The recipe must have some tests."

        lints, hints = linter.lintify_meta_yaml({}, recipe_version=1)
        self.assertIn(expected_message, lints)

        lints, hints = linter.lintify_meta_yaml(
            {"tests": [{"script": "sys"}]}, recipe_version=1
        )
        self.assertNotIn(expected_message, lints)

        lints, hints = linter.lintify_meta_yaml(
            {"outputs": [{"name": "foo"}]}, recipe_version=1
        )
        self.assertIn(expected_message, lints)

        lints, hints = linter.lintify_meta_yaml(
            {
                "outputs": [
                    {
                        "name": "foo",
                        "tests": [{"python": {"imports": ["sys"]}}],
                    }
                ]
            },
            recipe_version=1,
        )
        self.assertNotIn(expected_message, lints)

        lints, hints = linter.lintify_meta_yaml(
            {
                "outputs": [
                    {"name": "foo", "tests": {"script": "sys"}},
                    {
                        "name": "foobar",
                    },
                ]
            },
            recipe_version=1,
        )
        self.assertNotIn(expected_message, lints)
        self.assertIn(
            "It looks like the 'foobar' output doesn't have any tests.", hints
        )

    def test_test_section_with_recipe(self):
        # If we have a run_test.py file, we shouldn't need to provide
        # other tests.

        expected_message = "The recipe must have some tests."

        with tmp_directory() as recipe_dir:
            lints, hints = linter.lintify_meta_yaml({}, recipe_dir)
            self.assertIn(expected_message, lints)

            with open(os.path.join(recipe_dir, "run_test.py"), "w") as fh:
                fh.write("# foo")
            lints, hints = linter.lintify_meta_yaml({}, recipe_dir)
            self.assertNotIn(expected_message, lints)

    def test_recipe_v1_test_section_with_recipe(self):
        expected_message = "The recipe must have some tests."

        with tmp_directory() as recipe_dir:
            lints, hints = linter.lintify_meta_yaml(
                {}, recipe_dir, recipe_version=1
            )
            self.assertIn(expected_message, lints)

            # Note: v1 recipes have no implicit "run_test.py" support
            with open(os.path.join(recipe_dir, "run_test.py"), "w") as fh:
                fh.write("# foo")
            lints, hints = linter.lintify_meta_yaml(
                {}, recipe_dir, recipe_version=1
            )
            self.assertIn(expected_message, lints)

    def test_jinja2_vars(self):
        expected_message = (
            "Jinja2 variable references are suggested to take a ``{{<one space>"
            "<variable name><one space>}}`` form. See lines %s."
            % ([6, 8, 10, 11, 12])
        )

        with tmp_directory() as recipe_dir:
            with open(os.path.join(recipe_dir, "meta.yaml"), "w") as fh:
                fh.write(
                    """
                    package:
                       name: foo
                    requirements:
                      run:
                        - {{name}}
                        - {{ x.update({4:5}) }}
                        - {{ name}}
                        - {{ name }}
                        - {{name|lower}}
                        - {{ name|lower}}
                        - {{name|lower }}
                        - {{ name|lower }}
                    """
                )

            _, hints = linter.lintify_meta_yaml({}, recipe_dir)
            self.assertTrue(any(h.startswith(expected_message) for h in hints))

    def test_recipe_v1_jinja2_vars(self):
        expected_message = (
            "Jinja2 variable references are suggested to take a ``${{<one space>"
            "<variable name><one space>}}`` form. See lines %s."
            % ([6, 8, 10, 11, 12])
        )

        with tmp_directory() as recipe_dir:
            with open(os.path.join(recipe_dir, "recipe.yaml"), "w") as fh:
                fh.write(
                    """
                    package:
                       name: foo
                    requirements:
                      run:
                        - ${{name}}
                        - ${{ x.update({4:5}) }}
                        - ${{ name}}
                        - ${{ name }}
                        - ${{name|lower}}
                        - ${{ name|lower}}
                        - ${{name|lower }}
                        - ${{ name|lower }}
                    """
                )

            _, hints = linter.lintify_meta_yaml(
                {}, recipe_dir, recipe_version=1
            )
            self.assertTrue(any(h.startswith(expected_message) for h in hints))

    def test_selectors(self):
        expected_message = (
            "Selectors are suggested to take a "
            "``<two spaces>#<one space>[<expression>]`` form."
            f" See lines {[3]}"
        )

        with tmp_directory() as recipe_dir:

            def assert_selector(selector, is_good=True):
                with open(os.path.join(recipe_dir, "meta.yaml"), "w") as fh:
                    fh.write(
                        f"""
                            package:
                               name: foo_py2  # [py2k]
                               {selector}
                             """
                    )
                lints, hints = linter.lintify_meta_yaml({}, recipe_dir)
                if is_good:
                    message = (
                        "Found lints when there shouldn't have been a "
                        f"lint for '{selector}'."
                    )
                else:
                    message = f"Expecting lints for '{selector}', but didn't get any."
                self.assertEqual(
                    not is_good,
                    any(lint.startswith(expected_message) for lint in lints),
                    message,
                )

            assert_selector("name: foo_py3      # [py3k]")
            assert_selector("name: foo_py3  [py3k]", is_good=False)
            assert_selector("name: foo_py3  #[py3k]", is_good=False)
            assert_selector("name: foo_py3 # [py3k]", is_good=False)

    def test_python_selectors(self):
        with tmp_directory() as recipe_dir:

            def assert_python_selector(
                meta_string, is_good=False, kind="lint"
            ):
                assert kind in ("lint", "hint")
                if kind == "hint":
                    expected_start = "Old-style Python selectors (py27, py34, py35, py36) are deprecated"
                else:
                    expected_start = "Old-style Python selectors (py27, py35, etc) are only available"
                with open(os.path.join(recipe_dir, "meta.yaml"), "w") as fh:
                    fh.write(meta_string)
                lints, hints = linter.main(recipe_dir, return_hints=True)
                if is_good:
                    message = (
                        "Found lints or hints when there shouldn't have "
                        f"been for '{meta_string}'."
                    )
                else:
                    message = f"Expected lints or hints for '{meta_string}', but didn't get any."
                problems = lints if kind == "lint" else hints
                self.assertEqual(
                    not is_good,
                    any(
                        problem.startswith(expected_start)
                        for problem in problems
                    ),
                    message,
                )

            assert_python_selector(
                """
                            build:
                              noarch: python
                              script:
                                - echo "hello" # [py27]
                            """,
                kind="hint",
            )
            assert_python_selector(
                """
                            build:
                              noarch: python
                              script:
                                - echo "hello" # [py310]
                            """,
                kind="lint",
            )
            assert_python_selector(
                """
                            build:
                              noarch: python
                              script:
                                - echo "hello" # [py38]
                            """,
                kind="lint",
            )
            assert_python_selector(
                """
                            build:
                              noarch: python
                              script:
                                - echo "hello"   #   [py36]
                            """,
                kind="hint",
            )
            assert_python_selector(
                """
                            build:
                              noarch: python
                              script:
                                - echo "hello"  # [win or py37]
                            """,
                kind="lint",
            )
            assert_python_selector(
                """
                            build:
                              noarch: python
                              script:
                                - echo "hello"  # [py37 or win]
                            """,
                kind="lint",
            )
            assert_python_selector(
                """
                            build:
                              noarch: python
                              script:
                                - echo "hello"  # [unix or py37 or win]
                            """,
                kind="lint",
            )
            assert_python_selector(
                """
                            build:
                              noarch: python
                              script:
                                - echo "hello"  # [unix or py37 or py27]
                            """,
                kind="lint",
            )
            assert_python_selector(
                """
                            build:
                              noarch: python
                              script:
                                - echo "hello"  # [py==37]
                            """,
                is_good=True,
            )

    def test_noarch_selectors(self):
        expected_start = "`noarch` packages can't have"

        with tmp_directory() as recipe_dir:

            def assert_noarch_selector(meta_string, is_good=False, skip=False):
                with open(os.path.join(recipe_dir, "meta.yaml"), "w") as fh:
                    fh.write(meta_string)
                if skip:
                    with open(
                        os.path.join(recipe_dir, "conda-forge.yml"), "w"
                    ) as fh:
                        fh.write(
                            """
linter:
  skip:
    - lint_noarch_selectors
"""
                        )
                lints = linter.main(recipe_dir)
                if skip:
                    os.remove(os.path.join(recipe_dir, "conda-forge.yml"))

                if is_good:
                    message = (
                        "Found lints when there shouldn't have "
                        f"been a lint for '{meta_string}'."
                    )
                else:
                    message = (
                        f"Expected lints for '{meta_string}', but didn't "
                        "get any."
                    )
                self.assertEqual(
                    not is_good,
                    any(lint.startswith(expected_start) for lint in lints),
                    message,
                )

            assert_noarch_selector(
                """
                            build:
                              noarch: python
                              skip: true  # [py2k]
                            """
            )
            assert_noarch_selector(
                """
                            build:
                              noarch: generic
                              skip: true  # [win]
                            """
            )
            assert_noarch_selector(
                """
                            build:
                              noarch: generic
                              skip: true  # [win]
                            """,
                is_good=True,
                skip=True,
            )
            assert_noarch_selector(
                """
                            build:
                              noarch: python
                              skip: true  #
                            """,
                is_good=True,
            )
            assert_noarch_selector(
                """
                            build:
                              noarch: python
                              script:
                                - echo "hello" # [unix]
                                - echo "hello" # [win]
                            """,
                is_good=True,
            )
            assert_noarch_selector(
                """
                            build:
                              noarch: python
                              script:
                                - echo "hello" # [unix]
                                - echo "hello" # [win]
                              requirements:
                                build:
                                  - python
                            """,
                is_good=True,
            )
            assert_noarch_selector(
                """
                            build:
                              noarch: python
                              script:
                                - echo "hello" # [unix]
                                - echo "hello" # [win]
                              requirements:
                                build:
                                  - python
                                host: # empty sections are allowed and ignored
                                run: # empty sections are allowed and ignored
                              tests:
                                commands:
                                  - cp asd qwe  # [unix]
                            """,
                is_good=True,
            )
            assert_noarch_selector(
                """
                            build:
                              noarch: python
                              script:
                                - echo "hello" # [unix]
                                - echo "hello" # [win]
                              requirements:
                                build:
                                  - python
                                  - enum34     # [py2k]
                              tests:
                                commands:
                                  - cp asd qwe  # [unix]
                            """,
                is_good=True,
            )
            assert_noarch_selector(
                """
                            build:
                              noarch: python
                              requirements:
                                build: # empty sections are allowed and ignored
                                run:
                                  - python
                                  - enum34     # [py2k]
                            """
            )
            assert_noarch_selector(
                """
                            build:
                              noarch: python
                              requirements:
                                host:
                                  - python
                                  - enum34     # [py2k]
                            """
            )
            assert_noarch_selector(
                """
                            build:
                              noarch: python
                              requirements:
                                host:
                                  - enum34     # [py2k]
                                run:
                                  - python
                            """
            )
            assert_noarch_selector(
                """
                            build:
                              noarch: python
                              requirements:
                                host:
                                  - python
                                run:
                                  - enum34     # [py2k]
                            """
            )

    def test_recipe_v1_noarch_selectors(self):
        expected_start = "`noarch` packages can't have"

        with tmp_directory() as recipe_dir:

            def assert_noarch_selector(
                meta_string,
                is_good=False,
                has_noarch=False,
                skip=False,
            ):
                with open(os.path.join(recipe_dir, "recipe.yaml"), "w") as fh:
                    fh.write(meta_string)

                with open(
                    os.path.join(recipe_dir, "conda-forge.yml"), "w"
                ) as fh:
                    fh.write("conda_build_tool: rattler-build\n")
                    if has_noarch:
                        fh.write(
                            """
noarch_platforms:
  - win_64
  - linux_64
"""
                        )
                    if skip:
                        fh.write(
                            """
linter:
  skip:
    - lint_noarch_selectors
"""
                        )

                lints = linter.main(recipe_dir, feedstock_dir=recipe_dir)
                os.remove(os.path.join(recipe_dir, "conda-forge.yml"))
                if is_good:
                    message = (
                        "Found lints when there shouldn't have "
                        f"been a lint for '{meta_string}'."
                    )
                else:
                    message = (
                        f"Expected lints for '{meta_string}', but didn't "
                        "get any."
                    )
                self.assertEqual(
                    not is_good,
                    any(lint.startswith(expected_start) for lint in lints),
                    message,
                )

            assert_noarch_selector(
                """
                            build:
                              noarch: python
                              skip:
                                - win
                """
            )
            assert_noarch_selector(
                """
                            build:
                              noarch: python
                              skip:
                                - win
                """,
                is_good=True,
                skip=True,
            )
            assert_noarch_selector(
                """
                            build:
                              noarch: python
                            """,
                is_good=True,
            )
            assert_noarch_selector(
                """
                            build:
                              noarch: python
                              requirements:
                                build:
                                  - python
                            """,
                is_good=True,
            )
            assert_noarch_selector(
                """
                            build:
                              noarch: python
                              script:
                                - if: unix
                                  then: echo "hello"
                                - if: win
                                  then: echo "hello"
                              requirements:
                                build:
                                  - python
                                  - if: win
                                    then:
                                      - enum34
                            """,
                is_good=True,
            )
            assert_noarch_selector(
                """
                            build:
                              noarch: python
                            requirements:
                                run:
                                  - python
                                  - if: win
                                    then:
                                      - enum34
                            """,
                is_good=True,
                has_noarch=True,
            )
            assert_noarch_selector(
                """
                            build:
                              noarch: python
                            requirements:
                              host:
                                - python
                                - if: win
                                  then:
                                    - enum34
                            """
            )

    def test_suggest_noarch(self):
        expected_start = "Whenever possible python packages should use noarch."

        with tmp_directory() as recipe_dir:

            def assert_noarch_hint(meta_string, is_good=False):
                with open(os.path.join(recipe_dir, "meta.yaml"), "w") as fh:
                    fh.write(meta_string)
                lints, hints = linter.main(recipe_dir, return_hints=True)
                if is_good:
                    message = (
                        "Found hints when there shouldn't have "
                        f"been a lint for '{meta_string}'."
                    )
                else:
                    message = (
                        f"Expected hints for '{meta_string}', but didn't "
                        "get any."
                    )
                self.assertEqual(
                    not is_good,
                    any(lint.startswith(expected_start) for lint in hints),
                    message,
                )

            assert_noarch_hint(
                """
                            build:
                              noarch: python
                              script:
                                - echo "hello"
                            requirements:
                              build:
                                - python
                                - pip
                            """,
                is_good=True,
            )
            assert_noarch_hint(
                """
                            build:
                              script:
                                - echo "hello"
                            requirements:
                              build:
                                - python
                                - pip
                            """
            )
            assert_noarch_hint(
                """
                            build:
                              script:
                                - echo "hello"
                            requirements:
                              build:
                                - python
                            """,
                is_good=True,
            )
            assert_noarch_hint(
                """
                            build:
                              script:
                                - echo "hello"
                            requirements:
                              build:
                                - python
                                - {{ compiler('c') }}
                                - pip
                            """,
                is_good=True,
            )

    def test_suggest_v1_noarch(self):
        expected_start = "Whenever possible python packages should use noarch."
        with tmp_directory() as recipe_dir:

            def assert_noarch_hint(meta_string, is_good=False):
                with open(os.path.join(recipe_dir, "recipe.yaml"), "w") as fh:
                    fh.write(meta_string)

                with open(
                    os.path.join(recipe_dir, "conda-forge.yml"), "w"
                ) as fh:
                    fh.write("conda_build_tool: rattler-build")

                lints, hints = linter.main(
                    recipe_dir, return_hints=True, feedstock_dir=recipe_dir
                )
                if is_good:
                    message = (
                        "Found hints when there shouldn't have "
                        f"been a hint for '{meta_string}'."
                    )
                else:
                    message = (
                        f"Expected hints for '{meta_string}', but didn't "
                        "get any."
                    )
                self.assertEqual(
                    not is_good,
                    any(lint.startswith(expected_start) for lint in hints),
                    message,
                )

            assert_noarch_hint(
                """
                            build:
                              noarch: python
                              script:
                                - echo "hello"
                            requirements:
                              build:
                                - python
                                - pip
                            """,
                is_good=True,
            )
            assert_noarch_hint(
                """
                            build:
                              script:
                                - echo "hello"
                            requirements:
                              build:
                                - python
                                - pip
                            """
            )
            assert_noarch_hint(
                """
                            build:
                              script:
                                - echo "hello"
                            requirements:
                              build:
                                - python
                            """,
                is_good=True,
            )
            assert_noarch_hint(
                """
                            build:
                              script:
                                - echo "hello"
                            requirements:
                              build:
                                - python
                                - ${{ compiler('c') }}
                                - pip
                            """,
                is_good=True,
            )

    def test_jinja_os_environ(self):
        # Test that we can use os.environ in a recipe. We don't care about
        # the results here.
        with tmp_directory() as recipe_dir:
            with open(os.path.join(recipe_dir, "meta.yaml"), "w") as fh:
                fh.write(
                    """
                        {% set version = os.environ.get('WIBBLE') %}
                        package:
                           name: foo
                           version: {{ version }}
                         """
                )
            linter.main(recipe_dir)

    def test_jinja_load_file_regex(self):
        # Test that we can use load_file_regex in a recipe. We don't care about
        # the results here.
        with tmp_directory() as recipe_dir:
            with open(os.path.join(recipe_dir, "sha256"), "w") as fh:
                fh.write(
                    """
                        d0e46ea5fca7d4c077245fe0b4195a828d9d4d69be8a0bd46233b2c12abd2098  iwftc_osx.zip
                        8ce4dc535b21484f65027be56263d8b0d9f58e57532614e1a8f6881f3b8fe260  iwftc_win.zip
                        """
                )
            with open(os.path.join(recipe_dir, "meta.yaml"), "w") as fh:
                fh.write(
                    """
                        {% set sha256_osx = load_file_regex(load_file="sha256",
                                                        regex_pattern="(?m)^(?P<sha256>[0-9a-f]+)\\s+iwftc_osx.zip$",
                                                        from_recipe_dir=True)["sha256"] %}
                        package:
                          name: foo
                          version: {{ version }}
                        """
                )
            linter.main(recipe_dir)

    def test_jinja_load_file_data(self):
        # Test that we can use load_file_data in a recipe. We don't care about
        # the results here and/or the actual file data because the recipe linter
        # renders conda-build functions to just function stubs to pass the linting.
        # TODO: add *args and **kwargs for functions used to parse the file.
        with tmp_directory() as recipe_dir:
            with open(os.path.join(recipe_dir, "meta.yaml"), "w") as fh:
                fh.write(
                    """
                        {% set data = load_file_data("IDONTNEED", from_recipe_dir=True, recipe_dir=".") %}
                        package:
                          name: foo
                          version: {{ version }}
                        """
                )
            linter.main(recipe_dir)

    def test_jinja_load_setup_py_data(self):
        # Test that we can use load_setup_py_data in a recipe. We don't care about
        # the results here and/or the actual file data because the recipe linter
        # renders conda-build functions to just function stubs to pass the linting.
        # TODO: add *args and **kwargs for functions used to parse the file.
        with tmp_directory() as recipe_dir:
            with open(os.path.join(recipe_dir, "meta.yaml"), "w") as fh:
                fh.write(
                    """
                        {% set data = load_setup_py_data("IDONTNEED", from_recipe_dir=True, recipe_dir=".") %}
                        package:
                          name: foo
                          version: {{ version }}
                        """
                )
            linter.main(recipe_dir)

    def test_jinja_load_str_data(self):
        # Test that we can use load_str_data in a recipe. We don't care about
        # the results here and/or the actual file data because the recipe linter
        # renders conda-build functions to just function stubs to pass the linting.
        # TODO: add *args and **kwargs for functions used to parse the data.
        with tmp_directory() as recipe_dir:
            with open(os.path.join(recipe_dir, "meta.yaml"), "w") as fh:
                fh.write(
                    """
                        {% set data = load_str_data("IDONTNEED", "json") %}
                        package:
                          name: foo
                          version: {{ version }}
                        """
                )
            linter.main(recipe_dir)

    def test_jinja_os_sep(self):
        # Test that we can use os.sep in a recipe.
        with tmp_directory() as recipe_dir:
            with open(os.path.join(recipe_dir, "meta.yaml"), "w") as fh:
                fh.write(
                    """
                        package:
                           name: foo_
                           version: 1.0
                        build:
                          script: {{ os.sep }}
                         """
                )
            linter.main(recipe_dir)

    def test_target_platform(self):
        # Test that we can use target_platform in a recipe. We don't care about
        # the results here.
        with tmp_directory() as recipe_dir:
            with open(os.path.join(recipe_dir, "meta.yaml"), "w") as fh:
                fh.write(
                    """
                        package:
                           name: foo_{{ target_platform }}
                           version: 1.0
                         """
                )
            linter.main(recipe_dir)

    def test_missing_build_number(self):
        expected_message = "The recipe must have a `build/number` section."

        meta = {
            "build": {
                "skip": "True",
                "script": "python setup.py install",
                "number": 0,
            }
        }
        lints, hints = linter.lintify_meta_yaml(meta)
        self.assertNotIn(expected_message, lints)

        meta = {"build": {"skip": "True", "script": "python setup.py install"}}
        lints, hints = linter.lintify_meta_yaml(meta)
        self.assertIn(expected_message, lints)

    def test_bad_requirements_order(self):
        expected_message = (
            "The `requirements/` sections should be defined in "
            "the following order: build, host, run; "
            "instead saw: run, build."
        )

        meta = {
            "requirements": OrderedDict([["run", ["a"]], ["build", ["a"]]])
        }
        lints, hints = linter.lintify_meta_yaml(meta)
        self.assertIn(expected_message, lints)

        meta = {
            "requirements": OrderedDict(
                [["run", ["a"]], ["invalid", ["a"]], ["build", ["a"]]]
            )
        }
        lints, hints = linter.lintify_meta_yaml(meta)
        self.assertIn(expected_message, lints)

        meta = {
            "requirements": OrderedDict([["build", ["a"]], ["run", ["a"]]])
        }
        lints, hints = linter.lintify_meta_yaml(meta)
        self.assertNotIn(expected_message, lints)

    def test_noarch_python_bound(self):
        expected_message = (
<<<<<<< HEAD
            "noarch: python recipes are required to have a lower bound "
            "on the python version. Typically this means putting "
            "`python {{ python_min }}` in `host` and `python >={{ python_min }}` "
            "in `run`. Please double-check upstream if the package already "
            "requires an even newer Python version."
=======
            "noarch: python recipes are required to have a lower bound on the "
            "python version. Typically this means putting "
            "`python >={{ python_min }}` in the `run` section of your "
            "recipe. You may also want to check the upstream source for "
            "the package's Python compatibility."
>>>>>>> 854ad161
        )
        meta = {
            "build": {"noarch": "python"},
            "requirements": {
                "host": [
                    "python",
                ],
                "run": [
                    "python",
                ],
            },
        }
        lints, hints = linter.lintify_meta_yaml(meta)
        self.assertIn(expected_message, lints)

        meta = {
            "build": {"noarch": "python"},
            "requirements": {
                "host": [
                    "python",
                ],
                "run": [
                    "python >=2.7",
                ],
            },
        }
        lints, hints = linter.lintify_meta_yaml(meta)
        self.assertNotIn(expected_message, lints)

        meta = {
            "build": {"noarch": "generic"},
            "requirements": {
                "host": [
                    "python",
                ],
                "run": [
                    "python",
                ],
            },
        }
        lints, hints = linter.lintify_meta_yaml(meta)
        self.assertNotIn(expected_message, lints)

    def test_no_sha_with_dl(self):
        expected_message = (
            "When defining a source/url please add a sha256, "
            "sha1 or md5 checksum (sha256 preferably)."
        )
        lints, hints = linter.lintify_meta_yaml({"source": {"url": None}})
        self.assertIn(expected_message, lints)

        lints, hints = linter.lintify_meta_yaml(
            {"source": {"url": None, "sha1": None}}
        )
        self.assertNotIn(expected_message, lints)

        lints, hints = linter.lintify_meta_yaml(
            {"source": {"url": None, "sha256": None}}
        )
        self.assertNotIn(expected_message, lints, hints)

        meta = {"source": {"url": None, "md5": None}}
        self.assertNotIn(expected_message, linter.lintify_meta_yaml(meta))

    def test_redundant_license(self):
        meta = {
            "about": {
                "home": "a URL",
                "summary": "A test summary",
                "license": "MIT License",
            }
        }
        lints, hints = linter.lintify_meta_yaml(meta)
        expected_message = (
            "The recipe `license` should not include " 'the word "License".'
        )
        self.assertIn(expected_message, lints)

    def test_spdx_license(self):
        msg = (
            "License is not an SPDX identifier (or a custom LicenseRef) nor an SPDX license expression.\n\n"
            "Documentation on acceptable licenses can be found "
            "[here]( https://conda-forge.org/docs/maintainer/adding_pkgs.html#spdx-identifiers-and-expressions )."
        )
        licenses = {
            "BSD-100": False,
            "GPL-2.0": False,
            "GPL-2.0-only": True,
            "Other": False,
            "GPL-2.0-or-later or MIT": True,
            "LGPL-2.0-only | MIT": False,
            "LLVM-exception": False,
            "LicenseRef-kebab-case-2--with.dots OR MIT": True,
            "LicenseRef-HDF5": True,
            "LicenseRef-@HDF5": False,
        }
        for license, good in licenses.items():
            meta = {"about": {"license": license}}
            lints, hints = linter.lintify_meta_yaml(meta)
            print(license, good)
            if good:
                self.assertNotIn(msg, hints)
            else:
                self.assertIn(msg, hints)

    def test_spdx_license_exception(self):
        msg = (
            "License exception is not an SPDX exception.\n\n"
            "Documentation on acceptable licenses can be found "
            "[here]( https://conda-forge.org/docs/maintainer/adding_pkgs.html#spdx-identifiers-and-expressions )."
        )
        licenses = {
            "Apache 2.0 WITH LLVM-exception": True,
            "Apache 2.0 WITH LLVM2-exception": False,
        }
        for license, good in licenses.items():
            meta = {"about": {"license": license}}
            lints, hints = linter.lintify_meta_yaml(meta)
            if good:
                self.assertNotIn(msg, hints)
            else:
                self.assertIn(msg, hints)

    def test_recipe_name(self):
        meta = {"package": {"name": "mp++"}}
        lints, hints = linter.lintify_meta_yaml(meta)
        expected_message = (
            "Recipe name has invalid characters. only lowercase alpha, "
            "numeric, underscores, hyphens and dots allowed"
        )
        self.assertIn(expected_message, lints)

    def test_recipe_v1_recipe_name(self):
        meta = {"package": {"name": "mp++"}}
        lints, _ = linter.lintify_meta_yaml(meta, recipe_version=1)
        expected_message = (
            "Recipe name has invalid characters. only lowercase alpha, "
            "numeric, underscores, hyphens and dots allowed"
        )
        self.assertIn(expected_message, lints)

        meta_with_context = {
            "context": {"blah": "mp++"},
            "package": {"name": "${{ blah }}"},
        }  # noqa
        lints, _ = linter.lintify_meta_yaml(
            meta_with_context, recipe_version=1
        )
        self.assertIn(expected_message, lints)

        meta_with_context = {"recipe": {"name": "mp++"}, "outputs": []}  # noqa
        lints, _ = linter.lintify_meta_yaml(
            meta_with_context, recipe_version=1
        )
        self.assertIn(expected_message, lints)

        # variable may be defined e.g. in conda_build_config.yaml
        # https://github.com/conda-forge/conda-smithy/issues/2224
        meta = {"package": {"name": "${{ variant_name }}"}}
        lints, _ = linter.lintify_meta_yaml(meta, recipe_version=1)
        self.assertNotIn(expected_message, lints)

    def test_end_empty_line(self):
        bad_contents = [
            # No empty lines at the end of the file
            "extra:\n  recipe-maintainers:\n    - goanpeca",
            "extra:\r  recipe-maintainers:\r    - goanpeca",
            "extra:\r\n  recipe-maintainers:\r\n    - goanpeca",
            # Two empty lines at the end of the file
            "extra:\n  recipe-maintainers:\n    - goanpeca\n\n",
            "extra:\r  recipe-maintainers:\r    - goanpeca\r\r",
            "extra:\r\n  recipe-maintainers:\r\n    - goanpeca\r\n\r\n",
            # Three empty lines at the end of the file
            "extra:\n  recipe-maintainers:\n    - goanpeca\n\n\n",
            "extra:\r  recipe-maintainers:\r    - goanpeca\r\r\r",
            "extra:\r\n  recipe-maintainers:\r\n    - goanpeca\r\n\r\n\r\n",
        ]
        # Exactly one empty line at the end of the file
        valid_content = "extra:\n  recipe-maintainers:\n    - goanpeca\n"

        for content, lines in zip(
            bad_contents + [valid_content], [0, 0, 0, 2, 2, 2, 3, 3, 3, 1]
        ):
            with tmp_directory() as recipe_dir:
                with open(os.path.join(recipe_dir, "meta.yaml"), "w") as f:
                    f.write(content)
                lints, hints = linter.lintify_meta_yaml(
                    {}, recipe_dir=recipe_dir
                )
                if lines > 1:
                    expected_message = (
                        f"There are {lines - 1} too many lines.  "
                        "There should be one empty line "
                        "at the end of the "
                        "file."
                    )
                else:
                    expected_message = (
                        "There are too few lines.  "
                        "There should be one empty line at"
                        " the end of the file."
                    )
                if content == valid_content:
                    self.assertNotIn(expected_message, lints)
                else:
                    self.assertIn(expected_message, lints)

    def test_cb3_jinja2_functions(self):
        lints = linter.main(
            os.path.join(_thisdir, "recipes", "cb3_jinja2_functions", "recipe")
        )
        assert not lints

    def test_maintainer_exists(self):
        lints, _ = linter.lintify_meta_yaml(
            {"extra": {"recipe-maintainers": ["support"]}}, conda_forge=True
        )
        expected_message = 'Recipe maintainer "support" does not exist'
        self.assertIn(expected_message, lints)

        lints, _ = linter.lintify_meta_yaml(
            {"extra": {"recipe-maintainers": ["isuruf"]}}, conda_forge=True
        )
        expected_message = 'Recipe maintainer "isuruf" does not exist'
        self.assertNotIn(expected_message, lints)

        lints, _ = linter.lintify_meta_yaml(
            {"extra": {"recipe-maintainers": ["conda-forge"]}},
            conda_forge=True,
        )
        expected_message = 'Recipe maintainer "conda-forge" does not exist'
        self.assertIn(expected_message, lints)

    def test_maintainer_exists_no_token(self):
        gh_token = os.environ.get("GH_TOKEN", None)
        try:
            if "GH_TOKEN" in os.environ:
                del os.environ["GH_TOKEN"]

            lints, _ = linter.lintify_meta_yaml(
                {"extra": {"recipe-maintainers": ["support"]}},
                conda_forge=True,
            )
            expected_message = 'Recipe maintainer "support" does not exist'
            self.assertIn(expected_message, lints)

            lints, _ = linter.lintify_meta_yaml(
                {"extra": {"recipe-maintainers": ["isuruf"]}}, conda_forge=True
            )
            expected_message = 'Recipe maintainer "isuruf" does not exist'
            self.assertNotIn(expected_message, lints)

            lints, _ = linter.lintify_meta_yaml(
                {"extra": {"recipe-maintainers": ["conda-forge"]}},
                conda_forge=True,
            )
            expected_message = 'Recipe maintainer "conda-forge" does not exist'
            self.assertIn(expected_message, lints)
        finally:
            if gh_token is not None:
                os.environ["GH_TOKEN"] = gh_token

    def test_maintainer_team_exists(self):
        lints, _ = linter.lintify_meta_yaml(
            {
                "extra": {
                    "recipe-maintainers": [
                        "conda-forge/blahblahblah-foobarblah"
                    ]
                }
            },
            conda_forge=True,
        )
        expected_message = 'Recipe maintainer team "conda-forge/blahblahblah-foobarblah" does not exist'
        self.assertIn(expected_message, lints)

        lints, _ = linter.lintify_meta_yaml(
            {"extra": {"recipe-maintainers": ["conda-forge/core"]}},
            conda_forge=True,
        )
        expected_message = (
            'Recipe maintainer team "conda-forge/Core" does not exist'
        )
        self.assertNotIn(expected_message, lints)

    def test_bad_subheader(self):
        expected_message = (
            "The {} section contained an unexpected "
            "subsection name. {} is not a valid subsection"
            " name."
        )
        meta = {
            "build": {
                "skip": "True",
                "script": "python setup.py install",
                "number": 0,
            }
        }
        lints, hints = linter.lintify_meta_yaml(meta)
        self.assertNotIn(expected_message.format("build", "ski"), lints)

        meta = {
            "build": {
                "ski": "True",
                "script": "python setup.py install",
                "number": 0,
            }
        }
        lints, hints = linter.lintify_meta_yaml(meta)
        self.assertIn(expected_message.format("build", "ski"), lints)

        meta = {"source": {"urll": "http://test"}}
        lints, hints = linter.lintify_meta_yaml(meta)
        self.assertIn(expected_message.format("source", "urll"), lints)

        meta = {"source": [{"urll": "http://test"}, {"url": "https://test"}]}
        lints, hints = linter.lintify_meta_yaml(meta)
        self.assertIn(expected_message.format("source", "urll"), lints)

    def test_outputs(self):
        meta = OrderedDict([["outputs", [{"name": "asd"}]]])
        lints, hints = linter.lintify_meta_yaml(meta)

    def test_version(self):
        meta = {"package": {"name": "python", "version": "3.6.4"}}
        expected_message = "Package version 3.6.4 doesn't match conda spec"
        lints, hints = linter.lintify_meta_yaml(meta)
        self.assertNotIn(expected_message, lints)

        meta = {"package": {"name": "python", "version": "2.0.0~alpha0"}}
        expected_message = (
            "Package version 2.0.0~alpha0 doesn't match conda spec"
        )
        lints, hints = linter.lintify_meta_yaml(meta)
        assert any(lint.startswith(expected_message) for lint in lints)

    def test_recipe_v1_version(self):
        meta = {"package": {"name": "python", "version": "3.6.4"}}
        expected_message = "Package version 3.6.4 doesn't match conda spec"
        lints, hints = linter.lintify_meta_yaml(meta, recipe_version=1)
        self.assertNotIn(expected_message, lints)

        meta = {"package": {"name": "python", "version": "2.0.0~alpha0"}}
        expected_message = (
            "Package version 2.0.0~alpha0 doesn't match conda spec"
        )
        lints, hints = linter.lintify_meta_yaml(meta, recipe_version=1)
        assert any(lint.startswith(expected_message) for lint in lints)

        # when having multiple outputs it should use recipe keyword
        meta = {"recipe": {"version": "2.0.0~alpha0"}, "outputs": []}
        expected_message = (
            "Package version 2.0.0~alpha0 doesn't match conda spec"
        )
        lints, hints = linter.lintify_meta_yaml(meta, recipe_version=1)
        assert any(lint.startswith(expected_message) for lint in lints)

        meta = {"package": {"name": "python"}}
        lints, hints = linter.lintify_meta_yaml(meta, recipe_version=1)
        expected_message = "Package version is missing."
        assert any(lint.startswith(expected_message) for lint in lints)

        # should handle integer versions
        meta = {"package": {"name": "python", "version": 2}}
        lints, hints = linter.lintify_meta_yaml(meta, recipe_version=1)
        expected_message = "Package version 2 doesn't match conda spec"
        self.assertNotIn(expected_message, lints)

    def test_recipe_v1_version_with_context(self):
        meta = {
            "context": {"foo": "3.6.4"},
            "package": {"name": "python", "version": "${{ foo }}"},
        }
        expected_message = "Package version 3.6.4 doesn't match conda spec"
        lints, hints = linter.lintify_meta_yaml(meta, recipe_version=1)
        self.assertNotIn(expected_message, lints)

        meta = {
            "context": {"bar": "2.0.0~alpha0"},
            "package": {"name": "python", "version": "${{ bar }}"},
        }
        expected_message = (
            "Package version 2.0.0~alpha0 doesn't match conda spec"
        )
        lints, hints = linter.lintify_meta_yaml(meta, recipe_version=1)
        assert any(lint.startswith(expected_message) for lint in lints)

        meta = {
            "context": {"foo": 2},
            "package": {"name": "python", "version": "${{ foo }}"},
        }
        lints, hints = linter.lintify_meta_yaml(meta, recipe_version=1)
        expected_message = "Package version 2 doesn't match conda spec"
        self.assertNotIn(expected_message, lints)

    def test_multiple_sources(self):
        lints = linter.main(
            os.path.join(_thisdir, "recipes", "multiple_sources")
        )
        assert not lints

    def test_noarch_platforms(self):
        lints = linter.main(
            os.path.join(_thisdir, "recipes", "noarch_platforms", "recipe")
        )
        assert not lints

    def test_noarch_selector_variants(self):
        lints = linter.main(
            os.path.join(_thisdir, "recipes", "noarch_selector_variants")
        )
        assert not lints

    def test_string_source(self):
        url = "http://mistake.com/v1.0.tar.gz"
        lints, hints = linter.lintify_meta_yaml({"source": url})
        msg = (
            'The "source" section was expected to be a dictionary or a '
            f"list, but got a {type(url).__module__}.{type(url).__name__}."
        )
        self.assertIn(msg, lints)

    def test_single_space_pins(self):
        meta = {
            "requirements": {
                "build": ["{{ compilers('c') }}", "python >=3", "pip   19"],
                "host": ["python >= 2", "libcblas 3.8.* *netlib"],
                "run": ["xonsh>1.0", "conda= 4.*", "conda-smithy<=54.*"],
            }
        }
        lints, hints = linter.lintify_meta_yaml(meta)
        filtered_lints = [
            lint for lint in lints if lint.startswith("``requirements: ")
        ]
        expected_messages = [
            "``requirements: host: python >= 2`` should not contain a space between "
            "relational operator and the version, i.e. ``python >=2``",
            "``requirements: run: xonsh>1.0`` must contain a space between the "
            "name and the pin, i.e. ``xonsh >1.0``",
            "``requirements: run: conda= 4.*`` must contain a space between the "
            "name and the pin, i.e. ``conda =4.*``",
            "``requirements: run: conda-smithy<=54.*`` must contain a space "
            "between the name and the pin, i.e. ``conda-smithy <=54.*``",
        ]
        self.assertEqual(expected_messages, filtered_lints)

    def test_recipe_v1_single_space_pins(self):
        meta = {
            "requirements": {
                "build": ["${{ compiler('c') }}", "python >=3", "pip   19"],
                "host": ["python >= 2", "libcblas 3.8.* *netlib"],
                "run": ["xonsh>1.0", "conda= 4.*", "conda-smithy<=54.*"],
            }
        }
        lints, hints = linter.lintify_meta_yaml(meta, recipe_version=1)
        filtered_lints = [
            lint for lint in lints if lint.startswith("``requirements: ")
        ]
        expected_messages = [
            "``requirements: host: python >= 2`` should not contain a space between "
            "relational operator and the version, i.e. ``python >=2``",
            "``requirements: run: xonsh>1.0`` must contain a space between the "
            "name and the pin, i.e. ``xonsh >1.0``",
            "``requirements: run: conda= 4.*`` must contain a space between the "
            "name and the pin, i.e. ``conda =4.*``",
            "``requirements: run: conda-smithy<=54.*`` must contain a space "
            "between the name and the pin, i.e. ``conda-smithy <=54.*``",
        ]
        self.assertEqual(expected_messages, filtered_lints)

    def test_empty_host(self):
        meta = {"requirements": {"build": None, "host": None, "run": None}}
        # Test that this doesn't crash
        lints, hints = linter.lintify_meta_yaml(meta)

    def test_python_requirements(self):
        meta = {"requirements": {"host": ["python >=3"]}}
        lints, hints = linter.lintify_meta_yaml(meta)
        self.assertIn(
            "If python is a host requirement, it should be a run requirement.",
            lints,
        )

        meta = {
            "requirements": {"host": ["python >=3"]},
            "outputs": [{"name": "foo"}],
        }
        lints, hints = linter.lintify_meta_yaml(meta)
        self.assertNotIn(
            "If python is a host requirement, it should be a run requirement.",
            lints,
        )

        meta = {"requirements": {"host": ["python >=3", "python"]}}
        lints, hints = linter.lintify_meta_yaml(meta)
        self.assertNotIn(
            "Non noarch packages should have python requirement without any version constraints.",
            lints,
        )

        meta = {"requirements": {"host": ["python >=3"]}}
        lints, hints = linter.lintify_meta_yaml(meta)
        self.assertIn(
            "Non noarch packages should have python requirement without any version constraints.",
            lints,
        )

        meta = {
            "requirements": {"host": ["python"], "run": ["python-dateutil"]}
        }
        # Test that this doesn't crash
        lints, hints = linter.lintify_meta_yaml(meta)

    def test_r_base_requirements(self):
        meta = {"requirements": {"host": ["r-base >=3.5"]}}
        lints, hints = linter.lintify_meta_yaml(meta)
        self.assertIn(
            "If r-base is a host requirement, it should be a run requirement.",
            lints,
        )

        meta = {
            "requirements": {"host": ["r-base >=3.5"]},
            "outputs": [{"name": "foo"}],
        }
        lints, hints = linter.lintify_meta_yaml(meta)
        self.assertNotIn(
            "If r-base is a host requirement, it should be a run requirement.",
            lints,
        )

        meta = {"requirements": {"host": ["r-base >=3.5", "r-base"]}}
        lints, hints = linter.lintify_meta_yaml(meta)
        self.assertNotIn(
            "Non noarch packages should have r-base requirement without any version constraints.",
            lints,
        )

        meta = {"requirements": {"host": ["r-base >=3.5"]}}
        lints, hints = linter.lintify_meta_yaml(meta)
        self.assertIn(
            "Non noarch packages should have r-base requirement without any version constraints.",
            lints,
        )

    @pytest.mark.skipif(
        shutil.which("shellcheck") is None, reason="shellcheck not found"
    )
    def test_build_sh_with_shellcheck_findings(self):
        lints, hints = linter.main(
            os.path.join(_thisdir, "recipes", "build_script_with_findings"),
            return_hints=True,
        )
        assert any(
            "Whenever possible fix all shellcheck findings" in h for h in hints
        )
        assert len(hints) < 100

    def test_mpl_base_hint(self):
        meta = {
            "requirements": {
                "run": ["matplotlib >=2.3"],
            },
        }
        lints, hints = linter.lintify_meta_yaml(meta, conda_forge=True)
        expected = "Recipes should usually depend on `matplotlib-base`"
        self.assertTrue(any(hint.startswith(expected) for hint in hints))

    def test_mpl_base_hint_outputs(self):
        meta = {
            "outputs": [
                {
                    "requirements": {
                        "run": ["matplotlib >=2.3"],
                    },
                },
            ],
        }
        lints, hints = linter.lintify_meta_yaml(meta, conda_forge=True)
        expected = "Recipes should usually depend on `matplotlib-base`"
        self.assertTrue(any(hint.startswith(expected) for hint in hints))


@pytest.mark.parametrize("recipe_version", [0, 1])
def test_rust_license_bundling(recipe_version: int):
    # Case where go-licenses is missing
    compiler = (
        "${{ compiler('rust') }}"
        if recipe_version == 1
        else "{{ compiler('rust') }}"
    )
    meta_missing_license = {
        "requirements": {"build": [compiler]},
    }

    lints, hints = linter.lintify_meta_yaml(
        meta_missing_license, recipe_version=recipe_version
    )
    expected_msg = (
        "Rust packages must include the licenses of the Rust dependencies. "
        "For more info, visit: https://conda-forge.org/docs/maintainer/adding_pkgs/#rust"
    )
    assert expected_msg in lints

    # Case where go-licenses is present
    meta_with_license = {
        "requirements": {"build": [compiler, "cargo-bundle-licenses"]},
    }

    lints, hints = linter.lintify_meta_yaml(
        meta_with_license, recipe_version=recipe_version
    )
    assert expected_msg not in lints


@pytest.mark.parametrize("recipe_version", [0, 1])
def test_go_license_bundling(recipe_version: int):
    # Case where go-licenses is missing
    compiler = (
        "${{ compiler('go') }}"
        if recipe_version == 1
        else "{{ compiler('go') }}"
    )
    meta_missing_license = {
        "requirements": {"build": [compiler]},
    }

    lints, hints = linter.lintify_meta_yaml(
        meta_missing_license, recipe_version=recipe_version
    )
    expected_msg = (
        "Go packages must include the licenses of the Go dependencies. "
        "For more info, visit: https://conda-forge.org/docs/maintainer/adding_pkgs/#go"
    )
    assert expected_msg in lints

    # Case where go-licenses is present
    meta_with_license = {
        "requirements": {"build": [compiler, "go-licenses"]},
    }

    lints, hints = linter.lintify_meta_yaml(
        meta_with_license, recipe_version=recipe_version
    )
    assert expected_msg not in lints


@pytest.mark.cli
class TestCliRecipeLint(unittest.TestCase):
    def test_cli_fail(self):
        with tmp_directory() as recipe_dir:
            with open(os.path.join(recipe_dir, "meta.yaml"), "w") as fh:
                fh.write(
                    textwrap.dedent(
                        """
                    package:
                        name: 'test_package'
                    build: []
                    requirements: []
                    """
                    )
                )
            child = subprocess.Popen(
                ["conda-smithy", "recipe-lint", recipe_dir],
                stdout=subprocess.PIPE,
            )
            out, _ = child.communicate()
            self.assertEqual(child.returncode, 1, out)

    def test_cli_success(self):
        with tmp_directory() as recipe_dir:
            with open(os.path.join(recipe_dir, "meta.yaml"), "w") as fh:
                fh.write(
                    textwrap.dedent(
                        """
                    package:
                        name: 'test_package'
                        version: 1.0.0
                    build:
                        number: 0
                    test:
                        imports:
                            - foo
                    about:
                        home: something
                        license: MIT
                        license_file: LICENSE
                        summary: a test recipe
                    extra:
                        recipe-maintainers:
                            - a
                            - b
                    """
                    )
                )
            child = subprocess.Popen(
                ["conda-smithy", "recipe-lint", recipe_dir],
                stdout=subprocess.PIPE,
            )
            out, _ = child.communicate()
            self.assertEqual(child.returncode, 0, out)

    def test_cli_environ(self):
        with tmp_directory() as recipe_dir:
            with open(os.path.join(recipe_dir, "meta.yaml"), "w") as fh:
                fh.write(
                    textwrap.dedent(
                        """
                    package:
                        name: 'test_package'
                        version: 1.0.0
                    build:
                        number: 0
                    test:
                        requires:
                            - python {{ environ['PY_VER'] + '*' }}  # [win]
                        imports:
                            - foo
                    about:
                        home: something
                        license: MIT
                        license_file: LICENSE
                        summary: a test recipe
                    extra:
                        recipe-maintainers:
                            - a
                            - b
                    """
                    )
                )
            child = subprocess.Popen(
                ["conda-smithy", "recipe-lint", recipe_dir],
                stdout=subprocess.PIPE,
            )
            out, _ = child.communicate()
            self.assertEqual(child.returncode, 0, out)

    def test_unicode(self):
        """
        Tests that unicode does not confuse the linter.
        """
        with tmp_directory() as recipe_dir:
            with open(
                os.path.join(recipe_dir, "meta.yaml"), "w", encoding="utf-8"
            ) as fh:
                fh.write(
                    """
                    package:
                        name: 'test_package'
                    build:
                        number: 0
                    about:
                        home: something
                        license: something else
                        summary: αβɣ
                        description: moɿɘ uniɔobɘ!
                         """
                )
            # Just run it and make sure it does not raise.
            linter.main(recipe_dir)

    def test_jinja_variable_def(self):
        expected_message = (
            "Jinja2 variable definitions are suggested to "
            "take a ``{%<one space>set<one space>"
            "<variable name><one space>=<one space>"
            "<expression><one space>%}`` form. See lines "
            f"{[2]}"
        )

        with tmp_directory() as recipe_dir:

            def assert_jinja(jinja_var, is_good=True):
                with open(os.path.join(recipe_dir, "meta.yaml"), "w") as fh:
                    fh.write(
                        f"""
                             {{% set name = "conda-smithy" %}}
                             {jinja_var}
                             """
                    )
                lints, hints = linter.lintify_meta_yaml({}, recipe_dir)
                if is_good:
                    message = (
                        "Found lints when there shouldn't have been a "
                        f"lint for '{jinja_var}'."
                    )
                else:
                    message = f"Expecting lints for '{jinja_var}', but didn't get any."
                self.assertEqual(
                    not is_good,
                    any(lint.startswith(expected_message) for lint in lints),
                    message,
                )

            assert_jinja('{% set version = "0.27.3" %}')
            assert_jinja('{% set version="0.27.3" %}', is_good=False)
            assert_jinja('{%set version = "0.27.3" %}', is_good=False)
            assert_jinja('{% set version = "0.27.3"%}', is_good=False)
            assert_jinja('{% set version= "0.27.3"%}', is_good=False)


def test_lint_no_builds():
    expected_message = "The feedstock has no `.ci_support` files and "

    with tmp_directory() as feedstock_dir:
        ci_support_dir = os.path.join(feedstock_dir, ".ci_support")
        os.makedirs(ci_support_dir, exist_ok=True)
        with open(os.path.join(ci_support_dir, "README"), "w") as fh:
            fh.write("blah")
        recipe_dir = os.path.join(feedstock_dir, "recipe")
        os.makedirs(recipe_dir, exist_ok=True)
        with open(os.path.join(recipe_dir, "meta.yaml"), "w") as fh:
            fh.write(
                """
                package:
                   name: foo
                """
            )

        lints = linter.main(recipe_dir, conda_forge=True)
        assert any(lint.startswith(expected_message) for lint in lints)

        with open(os.path.join(ci_support_dir, "blah.yaml"), "w") as fh:
            fh.write("blah")

        lints = linter.main(recipe_dir, conda_forge=True)
        assert not any(lint.startswith(expected_message) for lint in lints)


def test_lint_duplicate_cfyml():
    expected_message = (
        "The ``conda-forge.yml`` file is not allowed to have duplicate keys."
    )

    with tmp_directory() as feedstock_dir:
        cfyml = os.path.join(feedstock_dir, "conda-forge.yml")
        recipe_dir = os.path.join(feedstock_dir, "recipe")
        os.makedirs(recipe_dir, exist_ok=True)
        with open(os.path.join(recipe_dir, "meta.yaml"), "w") as fh:
            fh.write(
                """
                package:
                   name: foo
                """
            )

        with open(cfyml, "w") as fh:
            fh.write(
                textwrap.dedent(
                    """
                    blah: 1
                    blah: 2
                    """
                )
            )

        lints = linter.main(recipe_dir, conda_forge=True)
        assert any(lint.startswith(expected_message) for lint in lints)

        with open(cfyml, "w") as fh:
            fh.write(
                textwrap.dedent(
                    """
                    blah: 1
                    """
                )
            )

        lints = linter.main(recipe_dir, conda_forge=True)
        assert not any(lint.startswith(expected_message) for lint in lints)


def test_cfyml_wrong_os_version():
    expected_message = (
        "{'linux_64': 'wrong'} is not valid under any of the given schemas"
    )

    with tmp_directory() as feedstock_dir:
        cfyml = os.path.join(feedstock_dir, "conda-forge.yml")
        recipe_dir = os.path.join(feedstock_dir, "recipe")
        os.makedirs(recipe_dir, exist_ok=True)
        with open(os.path.join(recipe_dir, "meta.yaml"), "w") as fh:
            fh.write(
                """
                package:
                  name: foo
                """
            )

        with open(cfyml, "w") as fh:
            fh.write(
                textwrap.dedent(
                    """
                    os_version:
                      linux_64: wrong
                    """
                )
            )

        lints = linter.main(recipe_dir, conda_forge=True)
        assert any(expected_message in lint for lint in lints)


@pytest.mark.parametrize(
    "yaml_block,expected_message",
    [
        pytest.param(
            """
            {% set name = "libconeangle" %}
            {% set version = "0.1.1" %}

            package:
              name: {{ name|lower }}
              version: {{ version }}

            source:
              url: https://pypi.io/packages/source/{{ name[0] }}/{{ name }}/libconeangle-{{ version }}.tar.gz  # [unix]
              sha256: bc828be92fdf2d2d353b5e8bb95644068220d92809276312ff2d7bca0aa8b2d1  # [unix]
              url: https://pypi.org/packages/cp{{ CONDA_PY }}/{{ name[0] }}/{{ name }}/{{ name }}-{{ version }}-cp{{ CONDA_PY }}-cp{{ CONDA_PY }}-win_amd64.whl  # [win]
              sha256: 467a444ca9a46675b12d43b00462052dc00a16bc322944df8053b1573a492dce  # [win and py==38]
              sha256: b35c0643c9f1dd1c933c0a6d91b7368c32a3255e76594dea27d918b71c1166ed  # [win and py==39]
              sha256: a32e28b3e321bdb802f28a5f04d1df65071ab42eef06a6dc15ed656780c0361e  # [win and py==310]
            build:
              skip: true  # [py<38 or python_impl == 'pypy' or (win and py==311)]
              script: {{ PYTHON }} -m pip install . -vv  # [unix]
              script_env:  # [osx and arm64]
                - SKBUILD_CONFIGURE_OPTIONS=-DWITH_CBOOL_EXITCODE=0 -DWITH_CBOOL_EXITCODE__TRYRUN_OUTPUT='' -Df03real128_EXITCODE=1 -Df03real128_EXITCODE__TRYRUN_OUTPUT='' -Df18errorstop_EXITCODE=1 -Df18errorstop_EXITCODE__TRYRUN_OUTPUT=''  # [osx and arm64]
              script: {{ PYTHON }} -m pip install {{ name }}-{{ version }}-cp{{ CONDA_PY }}-cp{{ CONDA_PY }}-win_amd64.whl -vv  # [win]
              number: 3
            """,
            "PyPI default URL is now pypi.org",
            id="pypi.io",
        )
    ],
)
def test_hint_recipe(tmp_path, yaml_block: str, expected_message: str):
    (tmp_path / "meta.yaml").write_text(yaml_block)

    _, hints = linter.main(tmp_path, conda_forge=False, return_hints=True)
    assert any(list(expected_message in hint for hint in hints))


@pytest.mark.parametrize(
    "yaml_block,annotation",
    [
        pytest.param(
            """
            {% set name = "libconeangle" %}
            {% set version = "0.1.1" %}

            package:
              name: {{ name|lower }}
              version: {{ version }}

            source:
              url: https://pypi.org/packages/source/{{ name[0] }}/{{ name }}/libconeangle-{{ version }}.tar.gz  # [unix]
              sha256: bc828be92fdf2d2d353b5e8bb95644068220d92809276312ff2d7bca0aa8b2d1  # [unix]
              url: https://pypi.org/packages/cp{{ CONDA_PY }}/{{ name[0] }}/{{ name }}/{{ name }}-{{ version }}-cp{{ CONDA_PY }}-cp{{ CONDA_PY }}-win_amd64.whl  # [win]
              sha256: 467a444ca9a46675b12d43b00462052dc00a16bc322944df8053b1573a492dce  # [win and py==38]
              sha256: b35c0643c9f1dd1c933c0a6d91b7368c32a3255e76594dea27d918b71c1166ed  # [win and py==39]
              sha256: a32e28b3e321bdb802f28a5f04d1df65071ab42eef06a6dc15ed656780c0361e  # [win and py==310]
            build:
              skip: true  # [py<38 or python_impl == 'pypy' or (win and py==311)]
              script: {{ PYTHON }} -m pip install . -vv  # [unix]
              script_env:  # [osx and arm64]
                - SKBUILD_CONFIGURE_OPTIONS=-DWITH_CBOOL_EXITCODE=0 -DWITH_CBOOL_EXITCODE__TRYRUN_OUTPUT='' -Df03real128_EXITCODE=1 -Df03real128_EXITCODE__TRYRUN_OUTPUT='' -Df18errorstop_EXITCODE=1 -Df18errorstop_EXITCODE__TRYRUN_OUTPUT=''  # [osx and arm64]
              script: {{ PYTHON }} -m pip install {{ name }}-{{ version }}-cp{{ CONDA_PY }}-cp{{ CONDA_PY }}-win_amd64.whl -vv  # [win]
              number: 3
            """,
            "lint",
            id="libconeangle",
        ),
        pytest.param(
            """
            {% set name = "junit-xml" %}
            {% set version = "1.9" %}
            {% set python_tag = 'py2.py3' %}
            {% set use_wheel = True %}

            package:
              name: {{ name|lower }}
              version: {{ version }}

            source:
            {% if use_wheel %}
            - url: https://pypi.org/packages/{{ python_tag }}/{{ name[0] }}/{{ name }}/{{ name | replace('-', '_') }}-{{ version }}-{{ python_tag }}-none-any.whl
              sha256: "ec5ca1a55aefdd76d28fcc0b135251d156c7106fa979686a4b48d62b761b4732"
            {% else %}
            - url: https://pypi.org/packages/source/{{ name[0] }}/{{ name }}/{{ name }}-{{ version }}.tar.gz
              sha256: ""
            {% endif %}

            build:
              noarch: python
              number: 0
              {% if use_wheel %}
              script: "{{ PYTHON }} -m pip install --no-deps --ignore-installed --no-cache-dir -vvv *.whl"
              {% else %}
              script: "{{ PYTHON }} -m pip install --no-deps --ignore-installed --no-cache-dir -vvv ."
              {% endif %}
            """,
            "hint",
            id="junit-xml",
        ),
        pytest.param(
            """
            {% set name = "WeasyPrint" %}
            {% set version = "62.1" %}

            package:
              name: {{ name|lower }}
              version: {{ version }}

            source:
              url: https://files.pythonhosted.org/packages/py3/{{ (name|lower)[0] }}/{{ name|lower }}/{{ name|lower }}-{{ version }}-py3-none-any.whl
              sha256: 654d4c266336cbf9acc4da118c7778ef5839717e6055d5b8f995cf50be200c46

            build:
              number: 0
              noarch: python
              entry_points:
                - weasyprint = weasyprint.__main__:main
              script: {{ PYTHON }} -m pip install {{ name|lower }}-{{ version }}-py3-none-any.whl -vv
            """,
            "hint",
            id="weasyprint",
        ),
    ],
)
def test_lint_wheels(tmp_path, yaml_block, annotation):
    (tmp_path / "meta.yaml").write_text(yaml_block)
    expected_message = "wheel(s) in source"

    lints, hints = linter.main(tmp_path, conda_forge=False, return_hints=True)
    if annotation == "lint":
        assert any(expected_message in lint for lint in lints)
    else:
        assert any(expected_message in hint for hint in hints)


@pytest.mark.parametrize("recipe_version", [0, 1])
def test_pin_compatible_in_run_exports(recipe_version: int):
    meta = {
        "package": {
            "name": "apackage",
        }
    }

    if recipe_version == 1:
        meta["requirements"] = {
            "run_exports": ['${{ pin_compatible("apackage") }}'],
        }
    else:
        meta["build"] = {
            "run_exports": ["compatible_pin apackage"],
        }

    lints, hints = linter.lintify_meta_yaml(
        meta, recipe_version=recipe_version
    )
    expected = "pin_subpackage should be used instead"
    assert any(lint.startswith(expected) for lint in lints)


@pytest.mark.parametrize("recipe_version", [0, 1])
def test_pin_compatible_in_run_exports_output(recipe_version: int):
    if recipe_version == 1:
        meta = {
            "recipe": {
                "name": "apackage",
            },
            "outputs": [
                {
                    "package": {"name": "anoutput", "version": "0.1.0"},
                    "requirements": {
                        "run_exports": [
                            '${{ pin_subpackage("notanoutput") }}'
                        ],
                    },
                }
            ],
        }
    else:
        meta = {
            "package": {
                "name": "apackage",
            },
            "outputs": [
                {
                    "name": "anoutput",
                    "build": {
                        "run_exports": ["subpackage_pin notanoutput"],
                    },
                }
            ],
        }

    lints, hints = linter.lintify_meta_yaml(
        meta, recipe_version=recipe_version
    )
    expected = "pin_compatible should be used instead"
    assert any(lint.startswith(expected) for lint in lints)


def test_v1_recipes():
    with get_recipe_in_dir("v1_recipes/recipe-no-lint.yaml") as recipe_dir:
        lints, hints = linter.main(str(recipe_dir), return_hints=True)
        assert not lints

    with get_recipe_in_dir("v1_recipes/torchaudio.yaml") as recipe_dir:
        lints, hints = linter.main(str(recipe_dir), return_hints=True)
        assert not lints

    with get_recipe_in_dir("v1_recipes/torchvision.yaml") as recipe_dir:
        lints, hints = linter.main(str(recipe_dir), return_hints=True)
        assert not lints

    with get_recipe_in_dir("v1_recipes/ada-url.yaml") as recipe_dir:
        lints, hints = linter.main(str(recipe_dir), return_hints=True)
        assert not lints


def test_v1_recipes_conda_forge():
    with get_recipe_in_dir(
        "v1_recipes/recipe-fenics-dolfinx.yaml"
    ) as recipe_dir:
        lints, hints = linter.main(
            str(recipe_dir), return_hints=True, conda_forge=True
        )
        assert lints == [
            "The feedstock has no `.ci_support` files and thus will not build any packages."
        ]


def test_v1_recipes_ignore_run_exports():
    with get_recipe_in_dir(
        "v1_recipes/recipe-ignore_run_exports-no-lint.yaml"
    ) as recipe_dir:
        lints, hints = linter.main(str(recipe_dir), return_hints=True)
        assert not lints


def test_v1_no_test():
    with get_recipe_in_dir("v1_recipes/recipe-no-tests.yaml") as recipe_dir:
        lints, hints = linter.main(str(recipe_dir), return_hints=True)
        assert "The recipe must have some tests." in lints


def test_v1_package_name_version():
    with get_recipe_in_dir(
        "v1_recipes/recipe-lint-name-version.yaml"
    ) as recipe_dir:
        lints, hints = linter.main(str(recipe_dir), return_hints=True)
        lint_1 = "Recipe name has invalid characters. only lowercase alpha, numeric, underscores, hyphens and dots allowed"
        lint_2 = "Package version $!@# doesn't match conda spec: Invalid version '$!@#': invalid character(s)"
        assert lint_1 in lints
        assert lint_2 in lints


@pytest.mark.parametrize("remove_top_level", [True, False])
@pytest.mark.parametrize(
    "outputs_to_add, outputs_expected_hints",
    [
        (
            textwrap.dedent(
                """
                - name: python-output
                  requirements:
                    run:
                      - python
                """
            ),
            [],
        ),
        (
            textwrap.dedent(
                """
                - name: python-output
                  requirements:
                    - python
                """
            ),
            [],
        ),
        (
            textwrap.dedent(
                """
                - name: python-output
                  requirements:
                    host:
                      - pip
                    run:
                      - python
                """
            ),
            [
                "No valid build backend found for Python recipe for package `python-output`"
            ],
        ),
        (
            textwrap.dedent(
                """
                - name: python-output
                  requirements:
                    build:
                      - pip
                    run:
                      - python
                - name: python-output2
                  requirements:
                    run:
                      - python
                """
            ),
            [
                "No valid build backend found for Python recipe for package `python-output`"
            ],
        ),
        (
            textwrap.dedent(
                """
                - name: python-output
                  requirements:
                    build:
                      - blah
                    host:
                      - pip
                    run:
                      - python
                """
            ),
            [
                "No valid build backend found for Python recipe for package `python-output`"
            ],
        ),
        (
            textwrap.dedent(
                """
                - name: python-output
                  requirements:
                    host:
                      - pip
                      - @@backend@@
                    run:
                      - python
                """
            ),
            [],
        ),
        (
            textwrap.dedent(
                """
                - name: python-output
                  requirements:
                    build:
                      - pip
                      - @@backend@@
                    run:
                      - python
                - name: python-output2
                  requirements:
                    host:
                      - pip
                    run:
                      - python
                """
            ),
            [
                "No valid build backend found for Python recipe for package `python-output2`"
            ],
        ),
        (
            textwrap.dedent(
                """
                - name: python-output
                  requirements:
                    build:
                      - pip
                    run:
                      - python
                - name: python-output2
                  requirements:
                    host:
                      - pip
                    run:
                      - python
                """
            ),
            [
                "No valid build backend found for Python recipe for package `python-output2`",
                "No valid build backend found for Python recipe for package `python-output`",
            ],
        ),
        (
            textwrap.dedent(
                """
                - name: python-output
                  requirements:
                    build:
                      - pip
                      - setuptools
                    run:
                      - python
                - name: python-output2
                  requirements:
                    host:
                      - pip
                      - @@backend@@
                    run:
                      - python
                """
            ),
            [],
        ),
    ],
)
@pytest.mark.parametrize("backend", VALID_PYTHON_BUILD_BACKENDS)
@pytest.mark.parametrize(
    "meta_str,expected_hints",
    [
        (
            textwrap.dedent(
                """
                package:
                  name: python

                requirements:
                  run:
                    - python
                """
            ),
            [],
        ),
        (
            textwrap.dedent(
                """
                package:
                  name: python

                requirements:
                  host:
                    - pip
                  run:
                    - python
                """
            ),
            [
                "No valid build backend found for Python recipe for package `python`"
            ],
        ),
        (
            textwrap.dedent(
                """
                package:
                  name: python

                requirements:
                  build:
                    - blah
                  host:
                    - pip
                  run:
                    - python
                """
            ),
            [
                "No valid build backend found for Python recipe for package `python`"
            ],
        ),
        (
            textwrap.dedent(
                """
                package:
                  name: python

                requirements:
                  host:
                    - pip
                    - @@backend@@
                  run:
                    - python
                """
            ),
            [],
        ),
        (
            textwrap.dedent(
                """
                package:
                  name: python

                requirements:
                  build:
                    - blah
                  host:
                    - pip
                    - @@backend@@
                  run:
                    - python
                """
            ),
            [],
        ),
        (
            textwrap.dedent(
                """
                package:
                  name: python

                requirements:
                  build:
                    - pip
                  run:
                    - python
                """
            ),
            [
                "No valid build backend found for Python recipe for package `python`"
            ],
        ),
    ],
)
@pytest.mark.parametrize("skip", [False, True])
def test_hint_pip_no_build_backend(
    meta_str,
    expected_hints,
    backend,
    outputs_to_add,
    outputs_expected_hints,
    remove_top_level,
    skip,
    tmp_path,
):
    if skip:
        with open(tmp_path / "conda-forge.yml", "w") as fh:
            fh.write(
                """
linter:
  skip:
    - hint_pip_no_build_backend
"""
            )

    meta = get_yaml().load(meta_str.replace("@@backend@@", backend))
    if remove_top_level:
        meta.pop("requirements", None)
        # we expect no hints in this case
        _expected_hints = []
    else:
        _expected_hints = expected_hints

    if outputs_to_add:
        meta["outputs"] = get_yaml().load(
            outputs_to_add.replace("@@backend@@", backend)
        )

    if skip:
        total_expected_hints = []
    else:
        total_expected_hints = _expected_hints + outputs_expected_hints

    lints = []
    hints = []
    linter.run_conda_forge_specific(
        meta,
        str(tmp_path),
        lints,
        hints,
        recipe_version=0,
    )

    # make sure we have the expected hints
    for expected_hint in total_expected_hints:
        assert any(hint.startswith(expected_hint) for hint in hints), hints

    # in this case we should not hint at all
    if not total_expected_hints:
        assert all(
            "No valid build backend found for Python recipe for package"
            not in hint
            for hint in hints
        ), hints

    # it is not a lint
    assert all(
        "No valid build backend found for Python recipe for package"
        not in lint
        for lint in lints
    ), lints


@pytest.mark.parametrize(
    "meta_str,expected_hints",
    [
        (
            textwrap.dedent(
                """
                package:
                  name: python

                requirements:
                  run:
                    - python
                """
            ),
            [],
        ),
        (
            textwrap.dedent(
                """
                package:
                  name: python

                build:
                  noarch: python

                requirements:
                  run:
                    - python
                """
            ),
            [
                "python {{ python_min }}",
                "python >={{ python_min }}",
            ],
        ),
        (
            textwrap.dedent(
                """
                package:
                  name: python

                build:
                  noarch: python

                requirements:
                  host:
                    - python
                """
            ),
            [
                "python {{ python_min }}",
                "python >={{ python_min }}",
            ],
        ),
        (
            textwrap.dedent(
                """
                package:
                  name: python

                build:
                  noarch: python

                test:
                  requires:
                    - python
                """
            ),
            [
                "python {{ python_min }}",
                "python >={{ python_min }}",
            ],
        ),
        (
            textwrap.dedent(
                """
                package:
                  name: python

                build:
                  noarch: python

                requirements:
                  run:
                    - python >={{ python_min }}
                """
            ),
            [
                "python {{ python_min }}",
            ],
        ),
        (
            textwrap.dedent(
                """
                package:
                  name: python

                build:
                  noarch: python

                requirements:
                  host:
                    - python {{ python_min }}
                  run:
                    - python >={{ python_min }}
                """
            ),
            [
                "python {{ python_min }}",
            ],
        ),
        (
            textwrap.dedent(
                """
                package:
                  name: python

                build:
                  noarch: python

                requirements:
                  host:
                    - python {{ python_min }}
                  run:
                    - python >={{ python_min }}

                test:
                  requires:
                    - python {{ python_min }}
                """
            ),
            [],
        ),
        (
            textwrap.dedent(
                """
                package:
                  name: python

                build:
                  noarch: python

                requirements:
                  host:
                    - python {{ python_min }}
                  run:
                    - python

                test:
                  requires:
                    - python {{ python_min }}
                """
            ),
            ["python >={{ python_min }}"],
        ),
        (
            textwrap.dedent(
                """
                {% set python_min = '3.7' %}

                package:
                  name: python

                build:
                  noarch: python

                requirements:
                  host:
                    - python {{ python_min }}
                  run:
                    - python >={{ python_min }}

                test:
                  requires:
                    - python {{ python_min }}
                """
            ),
            [],
        ),
        (
            textwrap.dedent(
                """
                {% set python_min = '3.7' %}

                package:
                  name: python

                build:
                  noarch: python

                requirements:
                  host:
                    - python  {{ python_min }}
                  run:
                    - python  >={{ python_min }}

                test:
                  requires:
                    - python    {{ python_min }}
                """
            ),
            [],
        ),
        (
            textwrap.dedent(
                """
                package:
                  name: python

                outputs:
                  - name: python-foo
                    build:
                      noarch: python

                    requirements:
                      host:
                        - python {{ python_min }}
                      run:
                        - python >={{ python_min }}

                    test:
                      requires:
                        - python {{ python_min }}
                """
            ),
            [],
        ),
        (
            textwrap.dedent(
                """
                package:
                  name: python

                outputs:
                  - name: python-foo
                    build:
                      noarch: python

                    requirements:
                      host:
                        - python {{ python_min }}
                      run:
                        - python

                    test:
                      requires:
                        - python {{ python_min }}
                """
            ),
            ["python >={{ python_min }}"],
        ),
        (
            textwrap.dedent(
                """
                package:
                  name: python

                outputs:
                  - name: python-foo
                    build:
                      noarch: python

                    requirements:
                      host:
                        - python {{ python_min }}
                      run:
                        - python >={{ python_min }}

                    test:
                      requires:
                        - python {{ python_min }}
                  - name: python-bar
                    build:
                      noarch: python

                    requirements:
                      - python

                    test:
                      requires:
                        - python
                """
            ),
            ["python {{ python_min }}"],
        ),
        (
            textwrap.dedent(
                """
                package:
                  name: python

                outputs:
                  - name: python-foo
                    build:
                      noarch: python

                    requirements:
                      host:
                        - python {{ python_min }}
                      run:
                        - python >={{ python_min }}

                    test:
                      requires:
                        - python {{ python_min }}
                  - name: python-bar

                    requirements:
                      host:
                        - python
                      run:
                        - python

                    test:
                      requires:
                        - python
                """
            ),
            [],
        ),
    ],
)
@pytest.mark.parametrize("skip", [False, True])
def test_hint_noarch_python_use_python_min(
    meta_str,
    expected_hints,
    skip,
    tmp_path,
):
    if skip:
        with open(tmp_path / "conda-forge.yml", "w") as fh:
            fh.write(
                """
linter:
  skip:
    - hint_python_min
"""
            )

    meta = get_yaml().load(render_meta_yaml(meta_str))
    lints = []
    hints = []
    linter.run_conda_forge_specific(
        meta,
        str(tmp_path),
        lints,
        hints,
        recipe_version=0,
    )

    # make sure we have the expected hints
    if expected_hints and not skip:
        for expected_hint in expected_hints:
            assert any(expected_hint in hint for hint in hints), hints
    else:
        assert all("python_min" not in hint for hint in hints)


@pytest.mark.parametrize(
    "meta_str,expected_hints",
    [
        (
            textwrap.dedent(
                """
                package:
                  name: python

                requirements:
                  run:
                    - python
                """
            ),
            [],
        ),
        (
            textwrap.dedent(
                """
                package:
                  name: python

                build:
                  noarch: python

                requirements:
                  run:
                    - python
                """
            ),
            [
                "python ${{ python_min }}",
                "python >=${{ python_min }}",
            ],
        ),
        (
            textwrap.dedent(
                """
                package:
                  name: python

                build:
                  noarch: python

                requirements:
                  host:
                    - python ${{ python_min }}
                  run:
                    - python >=${{ python_min }}

                tests:
                  - requirements:
                      run:
                        - python ${{ python_min }}
                """
            ),
            [],
        ),
        (
            textwrap.dedent(
                """
                package:
                  name: python

                requirements:
                  run:
                    - if: blah
                      then: python
                      else: python 3.7
                """
            ),
            [],
        ),
        (
            textwrap.dedent(
                """
                package:
                  name: python

                build:
                  noarch: python

                requirements:
                  run:
                    - if: blah
                      then: python
                """
            ),
            [
                "python ${{ python_min }}",
                "python >=${{ python_min }}",
            ],
        ),
        (
            textwrap.dedent(
                """
                package:
                  name: python

                build:
                  noarch: python

                requirements:
                  host:
                    - if: blah
                      then: blahblah
                      else: python ${{ python_min }}
                  run:
                    - python >=${{ python_min }}

                tests:
                  - requirements:
                      run:
                        - python ${{ python_min }}
                """
            ),
            [],
        ),
        (
            """\
requirements:
  host:
    - python ${{ python_min }}
    - pip
    - setuptools
  run:
    - python >=${{ python_min }}
    - lxml >=4.2.1
    - numpy >=1.13.3
    - openbabel >=3.0.0
  run_constraints:
    - ImageMagick >=7.0
    - pymol-open-source >=2.3.0

tests:
  - python:
      imports:
        - plip
      python_version: ${{ python_min }}
      pip_check: false # it fails at detecting openbabel. see https://github.com/conda-forge/openbabel-feedstock/issues/49
  - script:
      - plip --help
    requirements:
      run:
        - python ${{ python_min }}
""",
            [],
        ),
        (
            textwrap.dedent(
                """
                recipe:
                  name: python

                outputs:
                  - package:
                      name: python-foo
                    build:
                      noarch: python
                    requirements:
                      host:
                        - if: blah
                          then: blahblah
                          else: python ${{ python_min }}
                      run:
                        - python >=${{ python_min }}

                    tests:
                      - requirements:
                          run:
                            - python ${{ python_min }}
                """
            ),
            [],
        ),
        (
            textwrap.dedent(
                """
                recipe:
                  name: python

                outputs:
                  - package:
                      name: python-foo
                    build:
                      noarch: python
                    requirements:
                      host:
                        - if: blah
                          then: blahblah
                          else: python
                      run:
                        - python >=${{ python_min }}

                    tests:
                      - requirements:
                          run:
                            - python ${{ python_min }}
                  - package:
                      name: python-bar
                    build:
                      noarch: python
                    requirements:
                      host:
                        - if: blah
                          then: blahblah
                          else: python ${{ python_min }}
                      run:
                        - python

                    tests:
                      - requirements:
                          run:
                            - python ${{ python_min }}
                """
            ),
            [
                "python ${{ python_min }}",
                "python >=${{ python_min }}",
            ],
        ),
        (
            textwrap.dedent(
                """
                recipe:
                  name: python

                outputs:
                  - package:
                      name: python-foo
                    build:
                      noarch: python
                    requirements:
                      host:
                        - if: blah
                          then: blahblah
                          else: python ${{ python_min }}
                      run:
                        - python >=${{ python_min }}

                    tests:
                      - requirements:
                          run:
                            - python ${{ python_min }}
                  - package:
                      name: python-bar
                    requirements:
                      host:
                        - if: blah
                          then: blahblah
                          else: python
                      run:
                        - python

                    tests:
                      - requirements:
                          run:
                            - python
                """
            ),
            [],
        ),
    ],
)
def test_hint_noarch_python_use_python_min_v1(
    meta_str,
    expected_hints,
):
    meta = get_yaml().load(meta_str)
    lints = []
    hints = []
    linter.run_conda_forge_specific(
        meta,
        None,
        lints,
        hints,
        recipe_version=1,
    )

    # make sure we have the expected hints
    if expected_hints:
        for expected_hint in expected_hints:
            assert any(expected_hint in hint for hint in hints), hints
    else:
        assert all("python_min" not in hint for hint in hints)


def test_hint_noarch_python_from_main_v1():
    with tempfile.TemporaryDirectory() as tmpdir:
        with open(os.path.join(tmpdir, "recipe.yaml"), "w") as f:
            f.write(
                """\
context:
  name: plip
  version: 2.3.1

package:
  name: ${{ name|lower }}
  version: ${{ version }}

source:
  url: https://pypi.org/packages/source/${{ name[0] }}/${{ name }}/${{ name }}-${{ version }}.tar.gz
  sha256: 8d62c798b5ef6f3ae6ddd72e87c353bff8263e557dfa5f6ecf699cdf975f04ce

build:
  number: 1
  noarch: python
  script: python -m pip install . --no-build-isolation -vv
  python:
    entry_points:
      - plip = plip.plipcmd:main

requirements:
  host:
    - python ${{ python_min }}
    - pip
    - setuptools
  run:
    - python >=${{ python_min }}
    - lxml >=4.2.1
    - numpy >=1.13.3
    - openbabel >=3.0.0
  run_constraints:
    - ImageMagick >=7.0
    - pymol-open-source >=2.3.0

tests:
  - python:
      imports:
        - plip
      python_version: ${{ python_min }}
      pip_check: false # it fails at detecting openbabel. see https://github.com/conda-forge/openbabel-feedstock/issues/49
  - script:
      - plip --help
    requirements:
      run:
        - python ${{ python_min }}

about:
  license: GPL-2.0-only
  license_file: LICENSE.txt
  summary: Analyze non-covalent protein-ligand interactions in 3D structures
  description: |
    Protein-Ligand Interaction Profiler - Analyze and visualize non-covalent
    protein-ligand interactions in PDB files according to memo Salentin et al. (2015)
  homepage: https://github.com/pharmai/plip
  repository: https://github.com/pharmai/plip
  documentation: https://github.com/pharmai/plip/blob/master/DOCUMENTATION.md

extra:
  recipe-maintainers:
    - hadim
    - mikemhenry
"""
            )
        lints, hints = linter.main(tmpdir, return_hints=True, conda_forge=True)
        assert not any(
            "`noarch: python` recipes should usually follow the syntax in"
            in hint
            for hint in hints
        )


def test_lint_recipe_parses_ok():
    with tempfile.TemporaryDirectory() as tmpdir:
        with open(os.path.join(tmpdir, "meta.yaml"), "w") as f:
            f.write(
                textwrap.dedent(
                    """
                    package:
                      name: foo

                    build:
                      number: 0

                    test:
                      imports:
                        - foo

                    about:
                      home: something
                      license: MIT
                      license_file: LICENSE
                      summary: a test recipe

                    extra:
                      recipe-maintainers:
                        - a
                        - b
                    """
                )
            )
        lints, hints = linter.main(tmpdir, return_hints=True, conda_forge=True)
        assert not any(
            lint.startswith(
                "The recipe is not parsable by any of the known recipe parsers"
            )
            for lint in lints
        ), lints
        assert not any(
            hint.startswith("The recipe is not parsable by parser")
            for hint in hints
        ), hints


def test_lint_recipe_parses_forblock():
    with tempfile.TemporaryDirectory() as tmpdir:
        # CRM cannot parse this one
        with open(os.path.join(tmpdir, "meta.yaml"), "w") as f:
            f.write(
                textwrap.dedent(
                    """
                    package:
                      name: foo
                    build:
                      number: 0
                    test:
                      imports:
                        {% for blah in blahs %}
                        - {{ blah }}
                        {% endfor %}
                    about:
                      home: something
                      license: MIT
                      license_file: LICENSE
                      summary: a test recipe
                    extra:
                      recipe-maintainers:
                          - a
                          - b
                    """
                )
            )
        lints, hints = linter.main(tmpdir, return_hints=True, conda_forge=True)
        assert not any(
            lint.startswith(
                "The recipe is not parsable by any of the known recipe parsers"
            )
            for lint in lints
        ), lints
        assert not any(
            hint.startswith(
                "The recipe is not parsable by parser `conda-forge-tick"
            )
            for hint in hints
        ), hints
        assert any(
            hint.startswith(
                "The recipe is not parsable by parser `conda-recipe-manager"
            )
            for hint in hints
        ), hints
        assert not any(
            hint.startswith(
                "The recipe is not parsable by parser `conda-souschef"
            )
            for hint in hints
        ), hints


def test_lint_recipe_parses_spacing():
    with tempfile.TemporaryDirectory() as tmpdir:
        with open(os.path.join(tmpdir, "meta.yaml"), "w") as f:
            f.write(
                textwrap.dedent(
                    """
                    package:
                      name: foo
                    build:
                      number: 0
                    test:
                      imports:
                          - foo
                    about:
                      home: something
                      license: MIT
                      license_file: LICENSE
                      summary: a test recipe
                    extra:
                      recipe-maintainers:
                          - a
                          - b
                    """
                )
            )
        lints, hints = linter.main(tmpdir, return_hints=True, conda_forge=True)
        assert not any(
            lint.startswith(
                "The recipe is not parsable by any of the known recipe parsers"
            )
            for lint in lints
        ), lints
        assert not any(
            hint.startswith(
                "The recipe is not parsable by parser `conda-forge-tick"
            )
            for hint in hints
        ), hints
        assert not any(
            hint.startswith(
                "The recipe is not parsable by parser `conda-recipe-manager"
            )
            for hint in hints
        ), hints
        assert not any(
            hint.startswith(
                "The recipe is not parsable by parser `conda-souschef"
            )
            for hint in hints
        ), hints


def test_lint_recipe_parses_v1_spacing():
    with tempfile.TemporaryDirectory() as tmpdir:
        with open(os.path.join(tmpdir, "recipe.yaml"), "w") as f:
            f.write(
                textwrap.dedent(
                    """
                    package:
                      name: blah

                    build:
                        number: ${{ build }}

                    about:
                      home: something
                      license: MIT
                      license_file: LICENSE
                      summary: a test recipe

                    extra:
                      recipe-maintainers:
                        - a
                        - b
                    """
                )
            )
        lints, hints = linter.main(tmpdir, return_hints=True, conda_forge=True)
        assert not any(
            lint.startswith(
                "The recipe is not parsable by any of the known recipe parsers"
            )
            for lint in lints
        ), lints
        assert any(
            hint.startswith(
                "The recipe is not parsable by parser `conda-recipe-manager"
            )
            for hint in hints
        ), hints
        assert not any(
            hint.startswith(
                "The recipe is not parsable by parser `ruamel.yaml"
            )
            for hint in hints
        ), hints


def test_lint_recipe_parses_v1_duplicate_keys():
    with tempfile.TemporaryDirectory() as tmpdir:
        with open(os.path.join(tmpdir, "recipe.yaml"), "w") as f:
            f.write(
                textwrap.dedent(
                    """
                    package:
                      name: blah

                    build:
                      number: ${{ build }}
                      number: 42

                    about:
                      home: something
                      license: MIT
                      license_file: LICENSE
                      summary: a test recipe

                    extra:
                      recipe-maintainers:
                        - a
                        - b
                    """
                )
            )
        lints, hints = linter.main(tmpdir, return_hints=True, conda_forge=True)
        assert not any(
            lint.startswith(
                "The recipe is not parsable by any of the known recipe parsers"
            )
            for lint in lints
        ), lints
        assert not any(
            hint.startswith(
                "The recipe is not parsable by parser `conda-recipe-manager"
            )
            for hint in hints
        ), hints
        assert any(
            hint.startswith(
                "The recipe is not parsable by parser `ruamel.yaml"
            )
            for hint in hints
        ), hints


def test_lint_recipe_v1_invalid_schema_version():
    with tempfile.TemporaryDirectory() as tmpdir:
        with open(os.path.join(tmpdir, "recipe.yaml"), "w") as f:
            f.write(
                textwrap.dedent(
                    """
                    schema_version: 2

                    package:
                      name: blah
                    """
                )
            )
        lints, hints = linter.main(tmpdir, return_hints=True, conda_forge=True)
        assert lints == ["Unsupported recipe.yaml schema version 2"]


def test_lint_recipe_v1_python_min_in_python_version():
    with tempfile.TemporaryDirectory() as tmpdir:
        with open(os.path.join(tmpdir, "recipe.yaml"), "w") as f:
            f.write(
                textwrap.dedent(
                    """
                package:
                  name: python

                build:
                  noarch: python

                requirements:
                  host:
                    - python ${{ python_min }}
                  run:
                    - python >=${{ python_min }}

                tests:
                - python:
                    imports:
                        - mypackage
                    python_version: ${{ python_min }}.*
                """
                )
            )
        _, hints = linter.main(tmpdir, return_hints=True, conda_forge=True)
        assert hints == []


def test_lint_recipe_v1_comment_selectors():
    with tempfile.TemporaryDirectory() as tmpdir:
        with open(os.path.join(tmpdir, "recipe.yaml"), "w") as f:
            f.write(
                textwrap.dedent(
                    """
                package:
                  name: test
                  version: 1.2.3

                build:
                  number: 0

                requirements:
                  host:
                    - foo  # [unix]
                    # check for false positives with strings that look like
                    # old-style (non-comment) selectors
                    - bar  =1.2.3 [build=${{ torch_proc_type }}*]
                  run:
                    - bar  =1.2.3 [build=${{ torch_proc_type }}*]  # [py==312]

                # this is some [comment]
                tests:
                  - script:
                      - false  # [linux64]
                      - true   # [osx or win]

                about:
                  summary: test
                  homepage: https://example.com
                  license: MIT
                  license_file: COPYING

                extra:
                  recipe-maintainers:
                    - a
                """
                )
            )
        lints, _ = linter.main(tmpdir, return_hints=True, conda_forge=True)
        assert lints == [
            "Selectors in comment form no longer work in v1 recipes. "
            "Instead, if / then / else maps must be used. "
            "See lines [10, 15, 20, 21]."
        ]


@pytest.mark.parametrize("filename", ["meta.yaml", "recipe.yaml"])
def test_version_zero(filename: str):
    with tempfile.TemporaryDirectory() as tmpdir:
        with open(os.path.join(tmpdir, filename), "w") as f:
            f.write(
                textwrap.dedent(
                    """
                package:
                  name: test
                  version: 0
                """
                )
            )
        lints, _ = linter.main(tmpdir, return_hints=True, conda_forge=True)
        assert "Package version is missing." not in lints


@pytest.mark.parametrize(
    "spec, result",
    [
        ("python", True),
        ("python 3.9", True),
        ("python 3.9 *cpython*", True),
        ("python 3.9=*cpython*", False),
        ("python =3.9=*cpython*", False),
        ("python=3.9=*cpython*", False),
        ("python malformed=*cpython*", False),
    ],
)
def test_bad_specs(spec, result):
    assert hints._ensure_spec_space_separated(spec) is result


@pytest.mark.parametrize(
    "spec, ok",
    [
        ("python", True),
        ("python 3.9", True),
        ("python 3.9 *cpython*", True),
        ("python 3.9=*cpython*", False),
        ("python =3.9=*cpython*", False),
        ("python=3.9=*cpython*", False),
        ("python malformed=*cpython*", False),
    ],
)
def test_bad_specs_report(tmp_path, spec, ok):
    (tmp_path / "meta.yaml").write_text(
        textwrap.dedent(
            f"""
            package:
                name: foo
            requirements:
                run:
                - {spec}
            """
        )
    )

    _, hints = linter.main(tmp_path, return_hints=True)
    print(hints)
    assert all("has some malformed specs" not in hint for hint in hints) is ok


@pytest.mark.parametrize(
    "create_recipe_file,directory_param,expected_tool",
    [
        # recipe path passed
        (None, "recipe", CONDA_BUILD_TOOL),
        ("meta.yaml", "recipe", CONDA_BUILD_TOOL),
        ("recipe.yaml", "recipe", RATTLER_BUILD_TOOL),
        # no conda-forge.yml, incorrect path passed
        (None, ".", CONDA_BUILD_TOOL),
        ("meta.yaml", ".", CONDA_BUILD_TOOL),
        ("recipe.yaml", ".", CONDA_BUILD_TOOL),
    ],
)
def test_find_recipe_directory(
    tmp_path, create_recipe_file, directory_param, expected_tool
):
    """
    Test ``find_recipe_directory()`` without ``conda-forge.yml``

    When ``find_recipe_directory()`` is passed a directory with
    no ``conda-forge.yml``, and no ``--feedstock-directory`` is passed,
    it should just return the input directory and guess tool from files
    inside it.
    """

    tmp_path.joinpath("recipe").mkdir()
    if create_recipe_file is not None:
        tmp_path.joinpath("recipe", create_recipe_file).touch()

    assert linter.find_recipe_directory(
        str(tmp_path / directory_param), None
    ) == (str(tmp_path / directory_param), expected_tool)


@pytest.mark.parametrize(
    "build_tool", [None, CONDA_BUILD_TOOL, RATTLER_BUILD_TOOL]
)
@pytest.mark.parametrize("recipe_dir", [None, "foo", "recipe"])
def test_find_recipe_directory_via_conda_forge_yml(
    tmp_path, build_tool, recipe_dir
):
    """
    Test ``find_recipe_directory()`` with ``conda-forge.yml``

    When ``find_recipe_directory()`` is passed a directory with
    ``conda-forge.yml``, and no ``--feedstock-directory``, it should read
    both the recipe directory and the tool type from it.
    """

    # create all files to verify that format is taken from conda-forge.yml
    tmp_path.joinpath("recipe").mkdir()
    tmp_path.joinpath("recipe", "meta.yaml").touch()
    tmp_path.joinpath("recipe", "recipe.yaml").touch()

    with tmp_path.joinpath("conda-forge.yml").open("w") as f:
        if build_tool is not None:
            f.write(f"conda_build_tool: {build_tool}\n")
        if recipe_dir is not None:
            f.write(f"recipe_dir: {recipe_dir}\n")

    assert linter.find_recipe_directory(str(tmp_path), None) == (
        str(tmp_path / (recipe_dir or "recipe")),
        build_tool or CONDA_BUILD_TOOL,
    )


@pytest.mark.parametrize(
    "build_tool", [None, CONDA_BUILD_TOOL, RATTLER_BUILD_TOOL]
)
@pytest.mark.parametrize("yaml_recipe_dir", [None, "foo", "recipe"])
@pytest.mark.parametrize("directory_param", [".", "recipe"])
def test_find_recipe_directory_with_feedstock_dir(
    tmp_path, build_tool, yaml_recipe_dir, directory_param
):
    """
    Test ``find_recipe_directory()`` with ``--feedstock-directory``

    When ``find_recipe_directory()`` is passed a ``--feedstock-directory``,
    it should read the tool type from it, but use the passed recipe
    directory.
    """

    # create all files to verify that format is taken from conda-forge.yml
    tmp_path.joinpath("recipe").mkdir()
    tmp_path.joinpath("recipe", "meta.yaml").touch()
    tmp_path.joinpath("recipe", "recipe.yaml").touch()

    with tmp_path.joinpath("conda-forge.yml").open("w") as f:
        if build_tool is not None:
            f.write(f"conda_build_tool: {build_tool}\n")
        if yaml_recipe_dir is not None:
            f.write(f"recipe_dir: {yaml_recipe_dir}\n")

    assert linter.find_recipe_directory(
        str(tmp_path / directory_param), str(tmp_path)
    ) == (
        str(tmp_path / directory_param),
        build_tool or CONDA_BUILD_TOOL,
    )


if __name__ == "__main__":
    unittest.main()<|MERGE_RESOLUTION|>--- conflicted
+++ resolved
@@ -1644,19 +1644,11 @@
 
     def test_noarch_python_bound(self):
         expected_message = (
-<<<<<<< HEAD
-            "noarch: python recipes are required to have a lower bound "
-            "on the python version. Typically this means putting "
-            "`python {{ python_min }}` in `host` and `python >={{ python_min }}` "
-            "in `run`. Please double-check upstream if the package already "
-            "requires an even newer Python version."
-=======
             "noarch: python recipes are required to have a lower bound on the "
             "python version. Typically this means putting "
             "`python >={{ python_min }}` in the `run` section of your "
             "recipe. You may also want to check the upstream source for "
             "the package's Python compatibility."
->>>>>>> 854ad161
         )
         meta = {
             "build": {"noarch": "python"},
