--- conflicted
+++ resolved
@@ -996,9 +996,10 @@
             os.path.join(_thisdir, "recipes", "build_script_with_findings"),
             return_hints=True,
         )
-<<<<<<< HEAD
-        assert "Whenever possible fix all shellcheck findings" in hints[0]
-        assert len(hints) == (50 + 3)
+        assert any(
+            "Whenever possible fix all shellcheck findings" in h for h in hints
+        )
+        assert len(hints) < 100
 
     def test_no_licenses(self):
         meta = {"about": {"url": "http://example.com"}}
@@ -1018,12 +1019,6 @@
         self.assertIn(
             "license_family entry is missing, but is recommended.", hints
         )
-=======
-        assert any(
-            "Whenever possible fix all shellcheck findings" in h for h in hints
-        )
-        assert len(hints) < 100
->>>>>>> ec23b6ac
 
 
 @pytest.mark.cli
