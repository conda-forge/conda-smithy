--- conflicted
+++ resolved
@@ -2081,7 +2081,6 @@
         assert isinstance(config["azure"]["settings_win"]["timeoutInMinutes"], int)
 
 
-<<<<<<< HEAD
 @pytest.mark.parametrize("shellcheck", [True, False])
 @pytest.mark.parametrize("conda_install_tool", ["pixi", None])
 def test_render_pixi(
@@ -2132,7 +2131,8 @@
         ), f"`shellcheck` should not be enabled for {platform_without_shellcheck}"
 
         assert "shellcheck" in smithy_env, "`smithy` env should have `shellcheck`"
-=======
+
+
 def test_configure_feedstock_rattler_build_conda_compat_round_trip():
     def _dumps(cfg):
         val = io.StringIO()
@@ -2157,5 +2157,4 @@
         assert "ruamel.yaml" in _dumps(cfg)
 
         cfg = ensure_standard_strings(cfg)
-        assert "ruamel.yaml" not in _dumps(cfg)
->>>>>>> 49f6fcec
+        assert "ruamel.yaml" not in _dumps(cfg)